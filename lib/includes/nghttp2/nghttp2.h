/*
 * nghttp2 - HTTP/2 C Library
 *
 * Copyright (c) 2013, 2014 Tatsuhiro Tsujikawa
 *
 * Permission is hereby granted, free of charge, to any person obtaining
 * a copy of this software and associated documentation files (the
 * "Software"), to deal in the Software without restriction, including
 * without limitation the rights to use, copy, modify, merge, publish,
 * distribute, sublicense, and/or sell copies of the Software, and to
 * permit persons to whom the Software is furnished to do so, subject to
 * the following conditions:
 *
 * The above copyright notice and this permission notice shall be
 * included in all copies or substantial portions of the Software.
 *
 * THE SOFTWARE IS PROVIDED "AS IS", WITHOUT WARRANTY OF ANY KIND,
 * EXPRESS OR IMPLIED, INCLUDING BUT NOT LIMITED TO THE WARRANTIES OF
 * MERCHANTABILITY, FITNESS FOR A PARTICULAR PURPOSE AND
 * NONINFRINGEMENT. IN NO EVENT SHALL THE AUTHORS OR COPYRIGHT HOLDERS BE
 * LIABLE FOR ANY CLAIM, DAMAGES OR OTHER LIABILITY, WHETHER IN AN ACTION
 * OF CONTRACT, TORT OR OTHERWISE, ARISING FROM, OUT OF OR IN CONNECTION
 * WITH THE SOFTWARE OR THE USE OR OTHER DEALINGS IN THE SOFTWARE.
 */
#ifndef NGHTTP2_H
#define NGHTTP2_H

/* Define WIN32 when build target is Win32 API (borrowed from
   libcurl) */
#if (defined(_WIN32) || defined(__WIN32__)) && !defined(WIN32)
#define WIN32
#endif

#ifdef __cplusplus
extern "C" {
#endif

#include <stdlib.h>
#include <stdint.h>
#include <sys/types.h>

#include <nghttp2/nghttp2ver.h>

#ifdef NGHTTP2_STATICLIB
#define NGHTTP2_EXTERN
#elif defined(WIN32)
#define NGHTTP2_EXTERN __declspec(dllexport)
#else /* !defined(WIN32) */
#define NGHTTP2_EXTERN
#endif /* !defined(WIN32) */

/**
 * @macro
 *
 * The protocol version identification string of this library
 * supports.  This identifier is used if HTTP/2 is used over TLS.
 */
#define NGHTTP2_PROTO_VERSION_ID "h2"
/**
 * @macro
 *
 * The length of :macro:`NGHTTP2_PROTO_VERSION_ID`.
 */
#define NGHTTP2_PROTO_VERSION_ID_LEN 2

/**
 * @macro
 *
 * The seriazlied form of ALPN protocol identifier this library
 * supports.  Notice that first byte is the length of following
 * protocol identifier.  This is the same wire format of `TLS ALPN
 * extension <https://tools.ietf.org/html/rfc7301>`_.  This is useful
 * to process incoming ALPN tokens in wire format.
 */
#define NGHTTP2_PROTO_ALPN "\x2h2"

/**
 * @macro
 *
 * The length of :macro:`NGHTTP2_PROTO_ALPN`.
 */
#define NGHTTP2_PROTO_ALPN_LEN (sizeof(NGHTTP2_PROTO_ALPN) - 1)

/**
 * @macro
 *
 * The protocol version identification string of this library
 * supports.  This identifier is used if HTTP/2 is used over cleartext
 * TCP.
 */
#define NGHTTP2_CLEARTEXT_PROTO_VERSION_ID "h2c"

/**
 * @macro
 *
 * The length of :macro:`NGHTTP2_CLEARTEXT_PROTO_VERSION_ID`.
 */
#define NGHTTP2_CLEARTEXT_PROTO_VERSION_ID_LEN 3

struct nghttp2_session;
/**
 * @struct
 *
 * The primary structure to hold the resources needed for a HTTP/2
 * session.  The details of this structure are intentionally hidden
 * from the public API.
 */
typedef struct nghttp2_session nghttp2_session;

/**
 * @macro
 *
 * The age of :type:`nghttp2_info`
 */
#define NGHTTP2_VERSION_AGE 1

/**
 * @struct
 *
 * This struct is what `nghttp2_version()` returns.  It holds
 * information about the particular nghttp2 version.
 */
typedef struct {
  /**
   * Age of this struct.  This instance of nghttp2 sets it to
   * :macro:`NGHTTP2_VERSION_AGE` but a future version may bump it and
   * add more struct fields at the bottom
   */
  int age;
  /**
   * the :macro:`NGHTTP2_VERSION_NUM` number (since age ==1)
   */
  int version_num;
  /**
   * points to the :macro:`NGHTTP2_VERSION` string (since age ==1)
   */
  const char *version_str;
  /**
   * points to the :macro:`NGHTTP2_PROTO_VERSION_ID` string this
   * instance implements (since age ==1)
   */
  const char *proto_str;
  /* -------- the above fields all exist when age == 1 */
} nghttp2_info;

/**
 * @macro
 *
 * The default weight of stream dependency.
 */
#define NGHTTP2_DEFAULT_WEIGHT 16

/**
 * @macro
 *
 * The maximum weight of stream dependency.
 */
#define NGHTTP2_MAX_WEIGHT 256

/**
 * @macro
 *
 * The minimum weight of stream dependency.
 */
#define NGHTTP2_MIN_WEIGHT 1

/**
 * @macro
 *
 * The maximum window size
 */
#define NGHTTP2_MAX_WINDOW_SIZE ((int32_t)((1U << 31) - 1))

/**
 * @macro
 *
 * The initial window size for stream level flow control.
 */
#define NGHTTP2_INITIAL_WINDOW_SIZE ((1 << 16) - 1)
/**
 * @macro
 *
 * The initial window size for connection level flow control.
 */
#define NGHTTP2_INITIAL_CONNECTION_WINDOW_SIZE ((1 << 16) - 1)

/**
 * @macro
 *
 * The default header table size.
 */
#define NGHTTP2_DEFAULT_HEADER_TABLE_SIZE (1 << 12)

/**
 * @macro
 *
 * The client magic string, which is the first 24 bytes byte string of
 * client connection preface.
 */
#define NGHTTP2_CLIENT_MAGIC "PRI * HTTP/2.0\r\n\r\nSM\r\n\r\n"

/**
 * @macro
 *
 * The length of :macro:`NGHTTP2_CLIENT_MAGIC`.
 */
#define NGHTTP2_CLIENT_MAGIC_LEN 24

/**
 * @enum
 *
 * Error codes used in this library.  The code range is [-999, -500],
 * inclusive. The following values are defined:
 */
typedef enum {
  /**
   * Invalid argument passed.
   */
  NGHTTP2_ERR_INVALID_ARGUMENT = -501,
  /**
   * Out of buffer space.
   */
  NGHTTP2_ERR_BUFFER_ERROR = -502,
  /**
   * The specified protocol version is not supported.
   */
  NGHTTP2_ERR_UNSUPPORTED_VERSION = -503,
  /**
   * Used as a return value from :type:`nghttp2_send_callback`,
   * :type:`nghttp2_recv_callback` and
   * :type:`nghttp2_send_data_callback` to indicate that the operation
   * would block.
   */
  NGHTTP2_ERR_WOULDBLOCK = -504,
  /**
   * General protocol error
   */
  NGHTTP2_ERR_PROTO = -505,
  /**
   * The frame is invalid.
   */
  NGHTTP2_ERR_INVALID_FRAME = -506,
  /**
   * The peer performed a shutdown on the connection.
   */
  NGHTTP2_ERR_EOF = -507,
  /**
   * Used as a return value from
   * :func:`nghttp2_data_source_read_callback` to indicate that data
   * transfer is postponed.  See
   * :func:`nghttp2_data_source_read_callback` for details.
   */
  NGHTTP2_ERR_DEFERRED = -508,
  /**
   * Stream ID has reached the maximum value.  Therefore no stream ID
   * is available.
   */
  NGHTTP2_ERR_STREAM_ID_NOT_AVAILABLE = -509,
  /**
   * The stream is already closed; or the stream ID is invalid.
   */
  NGHTTP2_ERR_STREAM_CLOSED = -510,
  /**
   * RST_STREAM has been added to the outbound queue.  The stream is
   * in closing state.
   */
  NGHTTP2_ERR_STREAM_CLOSING = -511,
  /**
   * The transmission is not allowed for this stream (e.g., a frame
   * with END_STREAM flag set has already sent).
   */
  NGHTTP2_ERR_STREAM_SHUT_WR = -512,
  /**
   * The stream ID is invalid.
   */
  NGHTTP2_ERR_INVALID_STREAM_ID = -513,
  /**
   * The state of the stream is not valid (e.g., DATA cannot be sent
   * to the stream if response HEADERS has not been sent).
   */
  NGHTTP2_ERR_INVALID_STREAM_STATE = -514,
  /**
   * Another DATA frame has already been deferred.
   */
  NGHTTP2_ERR_DEFERRED_DATA_EXIST = -515,
  /**
   * Starting new stream is not allowed (e.g., GOAWAY has been sent
   * and/or received).
   */
  NGHTTP2_ERR_START_STREAM_NOT_ALLOWED = -516,
  /**
   * GOAWAY has already been sent.
   */
  NGHTTP2_ERR_GOAWAY_ALREADY_SENT = -517,
  /**
   * The received frame contains the invalid header block (e.g., There
   * are duplicate header names; or the header names are not encoded
   * in US-ASCII character set and not lower cased; or the header name
   * is zero-length string; or the header value contains multiple
   * in-sequence NUL bytes).
   */
  NGHTTP2_ERR_INVALID_HEADER_BLOCK = -518,
  /**
   * Indicates that the context is not suitable to perform the
   * requested operation.
   */
  NGHTTP2_ERR_INVALID_STATE = -519,
  /**
   * The user callback function failed due to the temporal error.
   */
  NGHTTP2_ERR_TEMPORAL_CALLBACK_FAILURE = -521,
  /**
   * The length of the frame is invalid, either too large or too small.
   */
  NGHTTP2_ERR_FRAME_SIZE_ERROR = -522,
  /**
   * Header block inflate/deflate error.
   */
  NGHTTP2_ERR_HEADER_COMP = -523,
  /**
   * Flow control error
   */
  NGHTTP2_ERR_FLOW_CONTROL = -524,
  /**
   * Insufficient buffer size given to function.
   */
  NGHTTP2_ERR_INSUFF_BUFSIZE = -525,
  /**
   * Callback was paused by the application
   */
  NGHTTP2_ERR_PAUSE = -526,
  /**
   * There are too many in-flight SETTING frame and no more
   * transmission of SETTINGS is allowed.
   */
  NGHTTP2_ERR_TOO_MANY_INFLIGHT_SETTINGS = -527,
  /**
   * The server push is disabled.
   */
  NGHTTP2_ERR_PUSH_DISABLED = -528,
  /**
   * DATA frame for a given stream has been already submitted and has
   * not been fully processed yet.
   */
  NGHTTP2_ERR_DATA_EXIST = -529,
  /**
   * The current session is closing due to a connection error or
   * `nghttp2_session_terminate_session()` is called.
   */
  NGHTTP2_ERR_SESSION_CLOSING = -530,
  /**
   * Invalid HTTP header field was received and stream is going to be
   * closed.
   */
  NGHTTP2_ERR_HTTP_HEADER = -531,
  /**
   * Violation in HTTP messaging rule.
   */
  NGHTTP2_ERR_HTTP_MESSAGING = -532,
  /**
   * Stream was refused.
   */
  NGHTTP2_ERR_REFUSED_STREAM = -533,
  /**
   * Unexpected internal error, but recovered.
   */
  NGHTTP2_ERR_INTERNAL = -534,
  /**
   * The errors < :enum:`NGHTTP2_ERR_FATAL` mean that the library is
   * under unexpected condition and processing was terminated (e.g.,
   * out of memory).  If application receives this error code, it must
   * stop using that :type:`nghttp2_session` object and only allowed
   * operation for that object is deallocate it using
   * `nghttp2_session_del()`.
   */
  NGHTTP2_ERR_FATAL = -900,
  /**
   * Out of memory.  This is a fatal error.
   */
  NGHTTP2_ERR_NOMEM = -901,
  /**
   * The user callback function failed.  This is a fatal error.
   */
  NGHTTP2_ERR_CALLBACK_FAILURE = -902,
  /**
   * Invalid client magic (see :macro:`NGHTTP2_CLIENT_MAGIC`) was
   * received and further processing is not possible.
   */
  NGHTTP2_ERR_BAD_CLIENT_MAGIC = -903
} nghttp2_error;

/**
 * @enum
 *
 * The flags for header field name/value pair.
 */
typedef enum {
  /**
   * No flag set.
   */
  NGHTTP2_NV_FLAG_NONE = 0,
  /**
   * Indicates that this name/value pair must not be indexed ("Literal
   * Header Field never Indexed" representation must be used in HPACK
   * encoding).  Other implementation calls this bit as "sensitive".
   */
  NGHTTP2_NV_FLAG_NO_INDEX = 0x01
} nghttp2_nv_flag;

/**
 * @struct
 *
 * The name/value pair, which mainly used to represent header fields.
 */
typedef struct {
  /**
   * The |name| byte string.  If this struct is presented from library
   * (e.g., :type:`nghttp2_on_frame_recv_callback`), |name| is
   * guaranteed to be NULL-terminated.  When application is
   * constructing this struct, |name| is not required to be
   * NULL-terminated.
   */
  uint8_t *name;
  /**
   * The |value| byte string.  If this struct is presented from
   * library (e.g., :type:`nghttp2_on_frame_recv_callback`), |value|
   * is guaranteed to be NULL-terminated.  When application is
   * constructing this struct, |value| is not required to be
   * NULL-terminated.
   */
  uint8_t *value;
  /**
   * The length of the |name|, excluding terminating NULL.
   */
  size_t namelen;
  /**
   * The length of the |value|, excluding terminating NULL.
   */
  size_t valuelen;
  /**
   * Bitwise OR of one or more of :type:`nghttp2_nv_flag`.
   */
  uint8_t flags;
} nghttp2_nv;

/**
 * @enum
 *
 * The frame types in HTTP/2 specification.
 */
typedef enum {
  /**
   * The DATA frame.
   */
  NGHTTP2_DATA = 0,
  /**
   * The HEADERS frame.
   */
  NGHTTP2_HEADERS = 0x01,
  /**
   * The PRIORITY frame.
   */
  NGHTTP2_PRIORITY = 0x02,
  /**
   * The RST_STREAM frame.
   */
  NGHTTP2_RST_STREAM = 0x03,
  /**
   * The SETTINGS frame.
   */
  NGHTTP2_SETTINGS = 0x04,
  /**
   * The PUSH_PROMISE frame.
   */
  NGHTTP2_PUSH_PROMISE = 0x05,
  /**
   * The PING frame.
   */
  NGHTTP2_PING = 0x06,
  /**
   * The GOAWAY frame.
   */
  NGHTTP2_GOAWAY = 0x07,
  /**
   * The WINDOW_UPDATE frame.
   */
  NGHTTP2_WINDOW_UPDATE = 0x08,
  /**
   * The CONTINUATION frame.  This frame type won't be passed to any
   * callbacks because the library processes this frame type and its
   * preceding HEADERS/PUSH_PROMISE as a single frame.
   */
  NGHTTP2_CONTINUATION = 0x09
} nghttp2_frame_type;

/**
 * @enum
 *
 * The flags for HTTP/2 frames.  This enum defines all flags for all
 * frames.
 */
typedef enum {
  /**
   * No flag set.
   */
  NGHTTP2_FLAG_NONE = 0,
  /**
   * The END_STREAM flag.
   */
  NGHTTP2_FLAG_END_STREAM = 0x01,
  /**
   * The END_HEADERS flag.
   */
  NGHTTP2_FLAG_END_HEADERS = 0x04,
  /**
   * The ACK flag.
   */
  NGHTTP2_FLAG_ACK = 0x01,
  /**
   * The PADDED flag.
   */
  NGHTTP2_FLAG_PADDED = 0x08,
  /**
   * The PRIORITY flag.
   */
  NGHTTP2_FLAG_PRIORITY = 0x20
} nghttp2_flag;

/**
 * @enum
 * The SETTINGS ID.
 */
typedef enum {
  /**
   * SETTINGS_HEADER_TABLE_SIZE
   */
  NGHTTP2_SETTINGS_HEADER_TABLE_SIZE = 0x01,
  /**
   * SETTINGS_ENABLE_PUSH
   */
  NGHTTP2_SETTINGS_ENABLE_PUSH = 0x02,
  /**
   * SETTINGS_MAX_CONCURRENT_STREAMS
   */
  NGHTTP2_SETTINGS_MAX_CONCURRENT_STREAMS = 0x03,
  /**
   * SETTINGS_INITIAL_WINDOW_SIZE
   */
  NGHTTP2_SETTINGS_INITIAL_WINDOW_SIZE = 0x04,
  /**
   * SETTINGS_MAX_FRAME_SIZE
   */
  NGHTTP2_SETTINGS_MAX_FRAME_SIZE = 0x05,
  /**
   * SETTINGS_MAX_HEADER_LIST_SIZE
   */
  NGHTTP2_SETTINGS_MAX_HEADER_LIST_SIZE = 0x06
} nghttp2_settings_id;
/* Note: If we add SETTINGS, update the capacity of
   NGHTTP2_INBOUND_NUM_IV as well */

/**
 * @macro
 * Default maximum concurrent streams.
 */
#define NGHTTP2_INITIAL_MAX_CONCURRENT_STREAMS ((1U << 31) - 1)

/**
 * @enum
 * The status codes for the RST_STREAM and GOAWAY frames.
 */
typedef enum {
  /**
   * No errors.
   */
  NGHTTP2_NO_ERROR = 0x00,
  /**
   * PROTOCOL_ERROR
   */
  NGHTTP2_PROTOCOL_ERROR = 0x01,
  /**
   * INTERNAL_ERROR
   */
  NGHTTP2_INTERNAL_ERROR = 0x02,
  /**
   * FLOW_CONTROL_ERROR
   */
  NGHTTP2_FLOW_CONTROL_ERROR = 0x03,
  /**
   * SETTINGS_TIMEOUT
   */
  NGHTTP2_SETTINGS_TIMEOUT = 0x04,
  /**
   * STREAM_CLOSED
   */
  NGHTTP2_STREAM_CLOSED = 0x05,
  /**
   * FRAME_SIZE_ERROR
   */
  NGHTTP2_FRAME_SIZE_ERROR = 0x06,
  /**
   * REFUSED_STREAM
   */
  NGHTTP2_REFUSED_STREAM = 0x07,
  /**
   * CANCEL
   */
  NGHTTP2_CANCEL = 0x08,
  /**
   * COMPRESSION_ERROR
   */
  NGHTTP2_COMPRESSION_ERROR = 0x09,
  /**
   * CONNECT_ERROR
   */
  NGHTTP2_CONNECT_ERROR = 0x0a,
  /**
   * ENHANCE_YOUR_CALM
   */
  NGHTTP2_ENHANCE_YOUR_CALM = 0x0b,
  /**
   * INADEQUATE_SECURITY
   */
  NGHTTP2_INADEQUATE_SECURITY = 0x0c,
  /**
   * HTTP_1_1_REQUIRED
   */
  NGHTTP2_HTTP_1_1_REQUIRED = 0x0d
} nghttp2_error_code;

/**
 * @struct
 * The frame header.
 */
typedef struct {
  /**
   * The length field of this frame, excluding frame header.
   */
  size_t length;
  /**
   * The stream identifier (aka, stream ID)
   */
  int32_t stream_id;
  /**
   * The type of this frame.  See `nghttp2_frame_type`.
   */
  uint8_t type;
  /**
   * The flags.
   */
  uint8_t flags;
  /**
   * Reserved bit in frame header.  Currently, this is always set to 0
   * and application should not expect something useful in here.
   */
  uint8_t reserved;
} nghttp2_frame_hd;

/**
 * @union
 *
 * This union represents the some kind of data source passed to
 * :type:`nghttp2_data_source_read_callback`.
 */
typedef union {
  /**
   * The integer field, suitable for a file descriptor.
   */
  int fd;
  /**
   * The pointer to an arbitrary object.
   */
  void *ptr;
} nghttp2_data_source;

/**
 * @enum
 *
 * The flags used to set in |data_flags| output parameter in
 * :type:`nghttp2_data_source_read_callback`.
 */
typedef enum {
  /**
   * No flag set.
   */
  NGHTTP2_DATA_FLAG_NONE = 0,
  /**
   * Indicates EOF was sensed.
   */
  NGHTTP2_DATA_FLAG_EOF = 0x01,
  /**
   * Indicates that END_STREAM flag must not be set even if
   * NGHTTP2_DATA_FLAG_EOF is set.  Usually this flag is used to send
   * trailer header fields with `nghttp2_submit_request()` or
   * `nghttp2_submit_response()`.
   */
  NGHTTP2_DATA_FLAG_NO_END_STREAM = 0x02,
  /**
   * Indicates that application will send complete DATA frame in
   * :type:`nghttp2_send_data_callback`.
   */
  NGHTTP2_DATA_FLAG_NO_COPY = 0x04
} nghttp2_data_flag;

/**
 * @functypedef
 *
 * Callback function invoked when the library wants to read data from
 * the |source|.  The read data is sent in the stream |stream_id|.
 * The implementation of this function must read at most |length|
 * bytes of data from |source| (or possibly other places) and store
 * them in |buf| and return number of data stored in |buf|.  If EOF is
 * reached, set :enum:`NGHTTP2_DATA_FLAG_EOF` flag in |*data_flags|.
 *
 * Sometime it is desirable to avoid copying data into |buf| and let
 * application to send data directly.  To achieve this, set
 * :enum:`NGHTTP2_DATA_FLAG_NO_COPY` to |*data_flags| (and possibly
 * other flags, just like when we do copy), and return the number of
 * bytes to send without copying data into |buf|.  The library, seeing
 * :enum:`NGHTTP2_DATA_FLAG_NO_COPY`, will invoke
 * :type:`nghttp2_send_data_callback`.  The application must send
 * complete DATA frame in that callback.
 *
 * If this callback is set by `nghttp2_submit_request()`,
 * `nghttp2_submit_response()` or `nghttp2_submit_headers()` and
 * `nghttp2_submit_data()` with flag parameter
 * :enum:`NGHTTP2_FLAG_END_STREAM` set, and
 * :enum:`NGHTTP2_DATA_FLAG_EOF` flag is set to |*data_flags|, DATA
 * frame will have END_STREAM flag set.  Usually, this is expected
 * behaviour and all are fine.  One exception is send trailer header
 * fields.  You cannot send trailers after sending frame with
 * END_STREAM set.  To avoid this problem, one can set
 * :enum:`NGHTTP2_DATA_FLAG_NO_END_STREAM` along with
 * :enum:`NGHTTP2_DATA_FLAG_EOF` to signal the library not to set
 * END_STREAM in DATA frame.  Then application can use
 * `nghttp2_submit_trailer()` to send trailers.
 * `nghttp2_submit_trailer()` can be called inside this callback.
 *
 * If the application wants to postpone DATA frames (e.g.,
 * asynchronous I/O, or reading data blocks for long time), it is
 * achieved by returning :enum:`NGHTTP2_ERR_DEFERRED` without reading
 * any data in this invocation.  The library removes DATA frame from
 * the outgoing queue temporarily.  To move back deferred DATA frame
 * to outgoing queue, call `nghttp2_session_resume_data()`.  In case
 * of error, there are 2 choices. Returning
 * :enum:`NGHTTP2_ERR_TEMPORAL_CALLBACK_FAILURE` will close the stream
 * by issuing RST_STREAM with :enum:`NGHTTP2_INTERNAL_ERROR`.  If a
 * different error code is desirable, use
 * `nghttp2_submit_rst_stream()` with a desired error code and then
 * return :enum:`NGHTTP2_ERR_TEMPORAL_CALLBACK_FAILURE`.  Returning
 * :enum:`NGHTTP2_ERR_CALLBACK_FAILURE` will signal the entire session
 * failure.
 */
typedef ssize_t (*nghttp2_data_source_read_callback)(
    nghttp2_session *session, int32_t stream_id, uint8_t *buf, size_t length,
    uint32_t *data_flags, nghttp2_data_source *source, void *user_data);

/**
 * @struct
 *
 * This struct represents the data source and the way to read a chunk
 * of data from it.
 */
typedef struct {
  /**
   * The data source.
   */
  nghttp2_data_source source;
  /**
   * The callback function to read a chunk of data from the |source|.
   */
  nghttp2_data_source_read_callback read_callback;
} nghttp2_data_provider;

/**
 * @struct
 *
 * The DATA frame.  The received data is delivered via
 * :type:`nghttp2_on_data_chunk_recv_callback`.
 */
typedef struct {
  nghttp2_frame_hd hd;
  /**
   * The length of the padding in this frame.  This includes PAD_HIGH
   * and PAD_LOW.
   */
  size_t padlen;
} nghttp2_data;

/**
 * @enum
 *
 * The category of HEADERS, which indicates the role of the frame.  In
 * HTTP/2 spec, request, response, push response and other arbitrary
 * headers (e.g., trailers) are all called just HEADERS.  To give the
 * application the role of incoming HEADERS frame, we define several
 * categories.
 */
typedef enum {
  /**
   * The HEADERS frame is opening new stream, which is analogous to
   * SYN_STREAM in SPDY.
   */
  NGHTTP2_HCAT_REQUEST = 0,
  /**
   * The HEADERS frame is the first response headers, which is
   * analogous to SYN_REPLY in SPDY.
   */
  NGHTTP2_HCAT_RESPONSE = 1,
  /**
   * The HEADERS frame is the first headers sent against reserved
   * stream.
   */
  NGHTTP2_HCAT_PUSH_RESPONSE = 2,
  /**
   * The HEADERS frame which does not apply for the above categories,
   * which is analogous to HEADERS in SPDY.  If non-final response
   * (e.g., status 1xx) is used, final response HEADERS frame will be
   * categorized here.
   */
  NGHTTP2_HCAT_HEADERS = 3
} nghttp2_headers_category;

/**
 * @struct
 *
 * The structure to specify stream dependency.
 */
typedef struct {
  /**
   * The stream ID of the stream to depend on.  Specifying 0 makes
   * stream not depend any other stream.
   */
  int32_t stream_id;
  /**
   * The weight of this dependency.
   */
  int32_t weight;
  /**
   * nonzero means exclusive dependency
   */
  uint8_t exclusive;
} nghttp2_priority_spec;

/**
 * @struct
 *
 * The HEADERS frame.  It has the following members:
 */
typedef struct {
  /**
   * The frame header.
   */
  nghttp2_frame_hd hd;
  /**
   * The length of the padding in this frame.  This includes PAD_HIGH
   * and PAD_LOW.
   */
  size_t padlen;
  /**
   * The priority specification
   */
  nghttp2_priority_spec pri_spec;
  /**
   * The name/value pairs.
   */
  nghttp2_nv *nva;
  /**
   * The number of name/value pairs in |nva|.
   */
  size_t nvlen;
  /**
   * The category of this HEADERS frame.
   */
  nghttp2_headers_category cat;
} nghttp2_headers;

/**
 * @struct
 *
 * The PRIORITY frame.  It has the following members:
 */
typedef struct {
  /**
   * The frame header.
   */
  nghttp2_frame_hd hd;
  /**
   * The priority specification.
   */
  nghttp2_priority_spec pri_spec;
} nghttp2_priority;

/**
 * @struct
 *
 * The RST_STREAM frame.  It has the following members:
 */
typedef struct {
  /**
   * The frame header.
   */
  nghttp2_frame_hd hd;
  /**
   * The error code.  See :type:`nghttp2_error_code`.
   */
  uint32_t error_code;
} nghttp2_rst_stream;

/**
 * @struct
 *
 * The SETTINGS ID/Value pair.  It has the following members:
 */
typedef struct {
  /**
   * The SETTINGS ID.  See :type:`nghttp2_settings_id`.
   */
  int32_t settings_id;
  /**
   * The value of this entry.
   */
  uint32_t value;
} nghttp2_settings_entry;

/**
 * @struct
 *
 * The SETTINGS frame.  It has the following members:
 */
typedef struct {
  /**
   * The frame header.
   */
  nghttp2_frame_hd hd;
  /**
   * The number of SETTINGS ID/Value pairs in |iv|.
   */
  size_t niv;
  /**
   * The pointer to the array of SETTINGS ID/Value pair.
   */
  nghttp2_settings_entry *iv;
} nghttp2_settings;

/**
 * @struct
 *
 * The PUSH_PROMISE frame.  It has the following members:
 */
typedef struct {
  /**
   * The frame header.
   */
  nghttp2_frame_hd hd;
  /**
   * The length of the padding in this frame.  This includes PAD_HIGH
   * and PAD_LOW.
   */
  size_t padlen;
  /**
   * The name/value pairs.
   */
  nghttp2_nv *nva;
  /**
   * The number of name/value pairs in |nva|.
   */
  size_t nvlen;
  /**
   * The promised stream ID
   */
  int32_t promised_stream_id;
  /**
   * Reserved bit.  Currently this is always set to 0 and application
   * should not expect something useful in here.
   */
  uint8_t reserved;
} nghttp2_push_promise;

/**
 * @struct
 *
 * The PING frame.  It has the following members:
 */
typedef struct {
  /**
   * The frame header.
   */
  nghttp2_frame_hd hd;
  /**
   * The opaque data
   */
  uint8_t opaque_data[8];
} nghttp2_ping;

/**
 * @struct
 *
 * The GOAWAY frame.  It has the following members:
 */
typedef struct {
  /**
   * The frame header.
   */
  nghttp2_frame_hd hd;
  /**
   * The last stream stream ID.
   */
  int32_t last_stream_id;
  /**
   * The error code.  See :type:`nghttp2_error_code`.
   */
  uint32_t error_code;
  /**
   * The additional debug data
   */
  uint8_t *opaque_data;
  /**
   * The length of |opaque_data| member.
   */
  size_t opaque_data_len;
  /**
   * Reserved bit.  Currently this is always set to 0 and application
   * should not expect something useful in here.
   */
  uint8_t reserved;
} nghttp2_goaway;

/**
 * @struct
 *
 * The WINDOW_UPDATE frame.  It has the following members:
 */
typedef struct {
  /**
   * The frame header.
   */
  nghttp2_frame_hd hd;
  /**
   * The window size increment.
   */
  int32_t window_size_increment;
  /**
   * Reserved bit.  Currently this is always set to 0 and application
   * should not expect something useful in here.
   */
  uint8_t reserved;
} nghttp2_window_update;

/**
 * @struct
 *
 * The extension frame.  It has following members:
 */
typedef struct {
  /**
   * The frame header.
   */
  nghttp2_frame_hd hd;
  /**
   * The pointer to extension payload.  The exact pointer type is
   * determined by hd.type.
   *
   * Currently, no extension is supported.  This is a place holder for
   * the future extensions.
   */
  void *payload;
} nghttp2_extension;

/**
 * @union
 *
 * This union includes all frames to pass them to various function
 * calls as nghttp2_frame type.  The CONTINUATION frame is omitted
 * from here because the library deals with it internally.
 */
typedef union {
  /**
   * The frame header, which is convenient to inspect frame header.
   */
  nghttp2_frame_hd hd;
  /**
   * The DATA frame.
   */
  nghttp2_data data;
  /**
   * The HEADERS frame.
   */
  nghttp2_headers headers;
  /**
   * The PRIORITY frame.
   */
  nghttp2_priority priority;
  /**
   * The RST_STREAM frame.
   */
  nghttp2_rst_stream rst_stream;
  /**
   * The SETTINGS frame.
   */
  nghttp2_settings settings;
  /**
   * The PUSH_PROMISE frame.
   */
  nghttp2_push_promise push_promise;
  /**
   * The PING frame.
   */
  nghttp2_ping ping;
  /**
   * The GOAWAY frame.
   */
  nghttp2_goaway goaway;
  /**
   * The WINDOW_UPDATE frame.
   */
  nghttp2_window_update window_update;
  /**
   * The extension frame.
   */
  nghttp2_extension ext;
} nghttp2_frame;

/**
 * @functypedef
 *
 * Callback function invoked when |session| wants to send data to the
 * remote peer.  The implementation of this function must send at most
 * |length| bytes of data stored in |data|.  The |flags| is currently
 * not used and always 0. It must return the number of bytes sent if
 * it succeeds.  If it cannot send any single byte without blocking,
 * it must return :enum:`NGHTTP2_ERR_WOULDBLOCK`.  For other errors,
 * it must return :enum:`NGHTTP2_ERR_CALLBACK_FAILURE`.  The
 * |user_data| pointer is the third argument passed in to the call to
 * `nghttp2_session_client_new()` or `nghttp2_session_server_new()`.
 *
 * This callback is required if the application uses
 * `nghttp2_session_send()` to send data to the remote endpoint.  If
 * the application uses solely `nghttp2_session_mem_send()` instead,
 * this callback function is unnecessary.
 *
 * To set this callback to :type:`nghttp2_session_callbacks`, use
 * `nghttp2_session_callbacks_set_send_callback()`.
 */
typedef ssize_t (*nghttp2_send_callback)(nghttp2_session *session,
                                         const uint8_t *data, size_t length,
                                         int flags, void *user_data);

/**
 * @functypedef
 *
 * Callback function invoked when :enum:`NGHTTP2_DATA_FLAG_NO_COPY` is
 * used in :type:`nghttp2_data_source_read_callback` to send complete
 * DATA frame.
 *
 * The |frame| is a DATA frame to send.  The |framehd| is the
 * serialized frame header (9 bytes). The |length| is the length of
 * application data to send (this does not include padding).  The
 * |source| is the same pointer passed to
 * :type:`nghttp2_data_source_read_callback`.
 *
 * The application first must send frame header |framehd| of length 9
 * bytes.  If ``frame->padlen > 0``, send 1 byte of value
 * ``frame->padlen - 1``.  Then send exactly |length| bytes of
 * application data.  Finally, if ``frame->padlen > 0``, send
 * ``frame->padlen - 1`` bytes of zero (they are padding).
 *
 * The application has to send complete DATA frame in this callback.
 * If all data were written successfully, return 0.
 *
 * If it cannot send it all, just return
 * :enum:`NGHTTP2_ERR_WOULDBLOCK`; the library will call this callback
 * with the same parameters later (It is recommended to send complete
 * DATA frame at once in this function to deal with error; if partial
 * frame data has already sent, it is impossible to send another data
 * in that state, and all we can do is tear down connection).  If
 * application decided to reset this stream, return
 * :enum:`NGHTTP2_ERR_TEMPORAL_CALLBACK_FAILURE`, then the library
 * will send RST_STREAM with INTERNAL_ERROR as error code.  The
 * application can also return :enum:`NGHTTP2_ERR_CALLBACK_FAILURE`,
 * which will result in connection closure.  Returning any other value
 * is treated as :enum:`NGHTTP2_ERR_CALLBACK_FAILURE` is returned.
 */
typedef int (*nghttp2_send_data_callback)(nghttp2_session *session,
                                          nghttp2_frame *frame,
                                          const uint8_t *framehd, size_t length,
                                          nghttp2_data_source *source,
                                          void *user_data);

/**
 * @functypedef
 *
 * Callback function invoked when |session| wants to receive data from
 * the remote peer.  The implementation of this function must read at
 * most |length| bytes of data and store it in |buf|.  The |flags| is
 * currently not used and always 0.  It must return the number of
 * bytes written in |buf| if it succeeds.  If it cannot read any
 * single byte without blocking, it must return
 * :enum:`NGHTTP2_ERR_WOULDBLOCK`.  If it gets EOF before it reads any
 * single byte, it must return :enum:`NGHTTP2_ERR_EOF`.  For other
 * errors, it must return :enum:`NGHTTP2_ERR_CALLBACK_FAILURE`.
 * Returning 0 is treated as :enum:`NGHTTP2_ERR_WOULDBLOCK`.  The
 * |user_data| pointer is the third argument passed in to the call to
 * `nghttp2_session_client_new()` or `nghttp2_session_server_new()`.
 *
 * This callback is required if the application uses
 * `nghttp2_session_recv()` to receive data from the remote endpoint.
 * If the application uses solely `nghttp2_session_mem_recv()`
 * instead, this callback function is unnecessary.
 *
 * To set this callback to :type:`nghttp2_session_callbacks`, use
 * `nghttp2_session_callbacks_set_recv_callback()`.
 */
typedef ssize_t (*nghttp2_recv_callback)(nghttp2_session *session, uint8_t *buf,
                                         size_t length, int flags,
                                         void *user_data);

/**
 * @functypedef
 *
 * Callback function invoked by `nghttp2_session_recv()` and
 * `nghttp2_session_mem_recv()` when a frame is received.  The
 * |user_data| pointer is the third argument passed in to the call to
 * `nghttp2_session_client_new()` or `nghttp2_session_server_new()`.
 *
 * If frame is HEADERS or PUSH_PROMISE, the ``nva`` and ``nvlen``
 * member of their data structure are always ``NULL`` and 0
 * respectively.  The header name/value pairs are emitted via
 * :type:`nghttp2_on_header_callback`.
 *
 * For HEADERS, PUSH_PROMISE and DATA frames, this callback may be
 * called after stream is closed (see
 * :type:`nghttp2_on_stream_close_callback`).  The application should
 * check that stream is still alive using its own stream management or
 * :func:`nghttp2_session_get_stream_user_data()`.
 *
 * Only HEADERS and DATA frame can signal the end of incoming data.
 * If ``frame->hd.flags & NGHTTP2_FLAG_END_STREAM`` is nonzero, the
 * |frame| is the last frame from the remote peer in this stream.
 *
 * This callback won't be called for CONTINUATION frames.
 * HEADERS/PUSH_PROMISE + CONTINUATIONs are treated as single frame.
 *
 * The implementation of this function must return 0 if it succeeds.
 * If nonzero value is returned, it is treated as fatal error and
 * `nghttp2_session_recv()` and `nghttp2_session_mem_recv()` functions
 * immediately return :enum:`NGHTTP2_ERR_CALLBACK_FAILURE`.
 *
 * To set this callback to :type:`nghttp2_session_callbacks`, use
 * `nghttp2_session_callbacks_set_on_frame_recv_callback()`.
 */
typedef int (*nghttp2_on_frame_recv_callback)(nghttp2_session *session,
                                              const nghttp2_frame *frame,
                                              void *user_data);

/**
 * @functypedef
 *
<<<<<<< HEAD
 * Callback function invoked by `nghttp2_session_recv()` when an
 * invalid non-DATA frame is received.  The error is indicated by the
 * |lib_error_code|, which is one of the values defined in
 * :type:`nghttp2_error`.  When this callback function is invoked, the
 * library automatically submits either RST_STREAM or GOAWAY frame.
 * The |user_data| pointer is the third argument passed in to the call
 * to `nghttp2_session_client_new()` or
 * `nghttp2_session_server_new()`.
=======
 * Callback function invoked by `nghttp2_session_recv()` and
 * `nghttp2_session_mem_recv()` when an invalid non-DATA frame is
 * received.  The |error_code| indicates the error.  It is usually one
 * of the :enum:`nghttp2_error_code` but that is not guaranteed.  When
 * this callback function is invoked, the library automatically
 * submits either RST_STREAM or GOAWAY frame.  The |user_data| pointer
 * is the third argument passed in to the call to
 * `nghttp2_session_client_new()` or `nghttp2_session_server_new()`.
>>>>>>> 6b0b8ea7
 *
 * If frame is HEADERS or PUSH_PROMISE, the ``nva`` and ``nvlen``
 * member of their data structure are always ``NULL`` and 0
 * respectively.
 *
 * The implementation of this function must return 0 if it succeeds.
 * If nonzero is returned, it is treated as fatal error and
 * `nghttp2_session_recv()` and `nghttp2_session_mem_recv()` functions
 * immediately return :enum:`NGHTTP2_ERR_CALLBACK_FAILURE`.
 *
 * To set this callback to :type:`nghttp2_session_callbacks`, use
 * `nghttp2_session_callbacks_set_on_invalid_frame_recv_callback()`.
 */
typedef int (*nghttp2_on_invalid_frame_recv_callback)(
    nghttp2_session *session, const nghttp2_frame *frame, int lib_error_code,
    void *user_data);

/**
 * @functypedef
 *
 * Callback function invoked when a chunk of data in DATA frame is
 * received.  The |stream_id| is the stream ID this DATA frame belongs
 * to.  The |flags| is the flags of DATA frame which this data chunk
 * is contained.  ``(flags & NGHTTP2_FLAG_END_STREAM) != 0`` does not
 * necessarily mean this chunk of data is the last one in the stream.
 * You should use :type:`nghttp2_on_frame_recv_callback` to know all
 * data frames are received.  The |user_data| pointer is the third
 * argument passed in to the call to `nghttp2_session_client_new()` or
 * `nghttp2_session_server_new()`.
 *
 * If the application uses `nghttp2_session_mem_recv()`, it can return
 * :enum:`NGHTTP2_ERR_PAUSE` to make `nghttp2_session_mem_recv()`
 * return without processing further input bytes.  The memory by
 * pointed by the |data| is retained until
 * `nghttp2_session_mem_recv()` or `nghttp2_session_recv()` is called.
 * The application must retain the input bytes which was used to
 * produce the |data| parameter, because it may refer to the memory
 * region included in the input bytes.
 *
 * The implementation of this function must return 0 if it succeeds.
 * If nonzero is returned, it is treated as fatal error, and
 * `nghttp2_session_recv()` and `nghttp2_session_mem_recv()` functions
 * immediately return :enum:`NGHTTP2_ERR_CALLBACK_FAILURE`.
 *
 * To set this callback to :type:`nghttp2_session_callbacks`, use
 * `nghttp2_session_callbacks_set_on_data_chunk_recv_callback()`.
 */
typedef int (*nghttp2_on_data_chunk_recv_callback)(nghttp2_session *session,
                                                   uint8_t flags,
                                                   int32_t stream_id,
                                                   const uint8_t *data,
                                                   size_t len, void *user_data);

/**
 * @functypedef
 *
 * Callback function invoked just before the non-DATA frame |frame| is
 * sent.  The |user_data| pointer is the third argument passed in to
 * the call to `nghttp2_session_client_new()` or
 * `nghttp2_session_server_new()`.
 *
 * The implementation of this function must return 0 if it succeeds.
 * If nonzero is returned, it is treated as fatal error and
 * `nghttp2_session_send()` and `nghttp2_session_mem_send()` functions
 * immediately return :enum:`NGHTTP2_ERR_CALLBACK_FAILURE`.
 *
 * To set this callback to :type:`nghttp2_session_callbacks`, use
 * `nghttp2_session_callbacks_set_before_frame_send_callback()`.
 */
typedef int (*nghttp2_before_frame_send_callback)(nghttp2_session *session,
                                                  const nghttp2_frame *frame,
                                                  void *user_data);

/**
 * @functypedef
 *
 * Callback function invoked after the frame |frame| is sent.  The
 * |user_data| pointer is the third argument passed in to the call to
 * `nghttp2_session_client_new()` or `nghttp2_session_server_new()`.
 *
 * The implementation of this function must return 0 if it succeeds.
 * If nonzero is returned, it is treated as fatal error and
 * `nghttp2_session_send()` and `nghttp2_session_mem_send()` functions
 * immediately return :enum:`NGHTTP2_ERR_CALLBACK_FAILURE`.
 *
 * To set this callback to :type:`nghttp2_session_callbacks`, use
 * `nghttp2_session_callbacks_set_on_frame_send_callback()`.
 */
typedef int (*nghttp2_on_frame_send_callback)(nghttp2_session *session,
                                              const nghttp2_frame *frame,
                                              void *user_data);

/**
 * @functypedef
 *
 * Callback function invoked after the non-DATA frame |frame| is not
 * sent because of the error.  The error is indicated by the
 * |lib_error_code|, which is one of the values defined in
 * :type:`nghttp2_error`.  The |user_data| pointer is the third
 * argument passed in to the call to `nghttp2_session_client_new()` or
 * `nghttp2_session_server_new()`.
 *
 * The implementation of this function must return 0 if it succeeds.
 * If nonzero is returned, it is treated as fatal error and
 * `nghttp2_session_send()` and `nghttp2_session_mem_send()` functions
 * immediately return :enum:`NGHTTP2_ERR_CALLBACK_FAILURE`.
 *
 * `nghttp2_session_get_stream_user_data()` can be used to get
 * associated data.
 *
 * To set this callback to :type:`nghttp2_session_callbacks`, use
 * `nghttp2_session_callbacks_set_on_frame_not_send_callback()`.
 */
typedef int (*nghttp2_on_frame_not_send_callback)(nghttp2_session *session,
                                                  const nghttp2_frame *frame,
                                                  int lib_error_code,
                                                  void *user_data);

/**
 * @functypedef
 *
 * Callback function invoked when the stream |stream_id| is closed.
 * The reason of closure is indicated by the |error_code|.  The
 * |error_code| is usually one of :enum:`nghttp2_error_code`, but that
 * is not guaranteed.  The stream_user_data, which was specified in
 * `nghttp2_submit_request()` or `nghttp2_submit_headers()`, is still
 * available in this function.  The |user_data| pointer is the third
 * argument passed in to the call to `nghttp2_session_client_new()` or
 * `nghttp2_session_server_new()`.
 *
 * This function is also called for a stream in reserved state.
 *
 * The implementation of this function must return 0 if it succeeds.
 * If nonzero is returned, it is treated as fatal error and
 * `nghttp2_session_recv()`, `nghttp2_session_mem_recv()`,
 * `nghttp2_session_send()`, and `nghttp2_session_mem_send()`
 * functions immediately return :enum:`NGHTTP2_ERR_CALLBACK_FAILURE`.
 *
 * To set this callback to :type:`nghttp2_session_callbacks`, use
 * `nghttp2_session_callbacks_set_on_stream_close_callback()`.
 */
typedef int (*nghttp2_on_stream_close_callback)(nghttp2_session *session,
                                                int32_t stream_id,
                                                uint32_t error_code,
                                                void *user_data);

/**
 * @functypedef
 *
 * Callback function invoked when the reception of header block in
 * HEADERS or PUSH_PROMISE is started.  Each header name/value pair
 * will be emitted by :type:`nghttp2_on_header_callback`.
 *
 * The ``frame->hd.flags`` may not have
 * :enum:`NGHTTP2_FLAG_END_HEADERS` flag set, which indicates that one
 * or more CONTINUATION frames are involved.  But the application does
 * not need to care about that because the header name/value pairs are
 * emitted transparently regardless of CONTINUATION frames.
 *
 * The server applications probably create an object to store
 * information about new stream if ``frame->hd.type ==
 * NGHTTP2_HEADERS`` and ``frame->headers.cat ==
 * NGHTTP2_HCAT_REQUEST``.  If |session| is configured as server side,
 * ``frame->headers.cat`` is either ``NGHTTP2_HCAT_REQUEST``
 * containing request headers or ``NGHTTP2_HCAT_HEADERS`` containing
 * trailer headers and never get PUSH_PROMISE in this callback.
 *
 * For the client applications, ``frame->hd.type`` is either
 * ``NGHTTP2_HEADERS`` or ``NGHTTP2_PUSH_PROMISE``.  In case of
 * ``NGHTTP2_HEADERS``, ``frame->headers.cat ==
 * NGHTTP2_HCAT_RESPONSE`` means that it is the first response
 * headers, but it may be non-final response which is indicated by 1xx
 * status code.  In this case, there may be zero or more HEADERS frame
 * with ``frame->headers.cat == NGHTTP2_HCAT_HEADERS`` which has
 * non-final response code and finally client gets exactly one HEADERS
 * frame with ``frame->headers.cat == NGHTTP2_HCAT_HEADERS``
 * containing final response headers (non-1xx status code).  The
 * trailer headers also has ``frame->headers.cat ==
 * NGHTTP2_HCAT_HEADERS`` which does not contain any status code.
 *
 * Returning :enum:`NGHTTP2_ERR_TEMPORAL_CALLBACK_FAILURE` will close
 * the stream (promised stream if frame is PUSH_PROMISE) by issuing
 * RST_STREAM with :enum:`NGHTTP2_INTERNAL_ERROR`.  In this case,
 * :type:`nghttp2_on_header_callback` and
 * :type:`nghttp2_on_frame_recv_callback` will not be invoked.  If a
 * different error code is desirable, use
 * `nghttp2_submit_rst_stream()` with a desired error code and then
 * return :enum:`NGHTTP2_ERR_TEMPORAL_CALLBACK_FAILURE`.  Again, use
 * ``frame->push_promise.promised_stream_id`` as stream_id parameter
 * in `nghttp2_submit_rst_stream()` if frame is PUSH_PROMISE.
 *
 * The implementation of this function must return 0 if it succeeds.
 * It can return :enum:`NGHTTP2_ERR_TEMPORAL_CALLBACK_FAILURE` to
 * reset the stream (promised stream if frame is PUSH_PROMISE).  For
 * critical errors, it must return
 * :enum:`NGHTTP2_ERR_CALLBACK_FAILURE`.  If the other value is
 * returned, it is treated as if :enum:`NGHTTP2_ERR_CALLBACK_FAILURE`
 * is returned.  If :enum:`NGHTTP2_ERR_CALLBACK_FAILURE` is returned,
 * `nghttp2_session_mem_recv()` function will immediately return
 * :enum:`NGHTTP2_ERR_CALLBACK_FAILURE`.
 *
 * To set this callback to :type:`nghttp2_session_callbacks`, use
 * `nghttp2_session_callbacks_set_on_begin_headers_callback()`.
 */
typedef int (*nghttp2_on_begin_headers_callback)(nghttp2_session *session,
                                                 const nghttp2_frame *frame,
                                                 void *user_data);

/**
 * @functypedef
 *
 * Callback function invoked when a header name/value pair is received
 * for the |frame|.  The |name| of length |namelen| is header name.
 * The |value| of length |valuelen| is header value.  The |flags| is
 * bitwise OR of one or more of :type:`nghttp2_nv_flag`.
 *
 * If :enum:`NGHTTP2_NV_FLAG_NO_INDEX` is set in |flags|, the receiver
 * must not index this name/value pair when forwarding it to the next
 * hop.  More specifically, "Literal Header Field never Indexed"
 * representation must be used in HPACK encoding.
 *
 * When this callback is invoked, ``frame->hd.type`` is either
 * :enum:`NGHTTP2_HEADERS` or :enum:`NGHTTP2_PUSH_PROMISE`.  After all
 * header name/value pairs are processed with this callback, and no
 * error has been detected, :type:`nghttp2_on_frame_recv_callback`
 * will be invoked.  If there is an error in decompression,
 * :type:`nghttp2_on_frame_recv_callback` for the |frame| will not be
 * invoked.
 *
 * Both |name| and |value| are guaranteed to be NULL-terminated.  The
 * |namelen| and |valuelen| do not include terminal NULL.  If
 * `nghttp2_option_set_no_http_messaging()` is used with nonzero
 * value, NULL character may be included in |name| or |value| before
 * terminating NULL.
 *
 * Please note that unless `nghttp2_option_set_no_http_messaging()` is
 * used, nghttp2 library does perform validation against the |name|
 * and the |value| using `nghttp2_check_header_name()` and
 * `nghttp2_check_header_value()`.  In addition to this, nghttp2
 * performs vaidation based on HTTP Messaging rule, which is briefly
 * explained in :ref:`http-messaging` section.
 *
 * If the application uses `nghttp2_session_mem_recv()`, it can return
 * :enum:`NGHTTP2_ERR_PAUSE` to make `nghttp2_session_mem_recv()`
 * return without processing further input bytes.  The memory pointed
 * by |frame|, |name| and |value| parameters are retained until
 * `nghttp2_session_mem_recv()` or `nghttp2_session_recv()` is called.
 * The application must retain the input bytes which was used to
 * produce these parameters, because it may refer to the memory region
 * included in the input bytes.
 *
 * Returning :enum:`NGHTTP2_ERR_TEMPORAL_CALLBACK_FAILURE` will close
 * the stream (promised stream if frame is PUSH_PROMISE) by issuing
 * RST_STREAM with :enum:`NGHTTP2_INTERNAL_ERROR`.  In this case,
 * :type:`nghttp2_on_header_callback` and
 * :type:`nghttp2_on_frame_recv_callback` will not be invoked.  If a
 * different error code is desirable, use
 * `nghttp2_submit_rst_stream()` with a desired error code and then
 * return :enum:`NGHTTP2_ERR_TEMPORAL_CALLBACK_FAILURE`.  Again, use
 * ``frame->push_promise.promised_stream_id`` as stream_id parameter
 * in `nghttp2_submit_rst_stream()` if frame is PUSH_PROMISE.
 *
 * The implementation of this function must return 0 if it succeeds.
 * It may return :enum:`NGHTTP2_ERR_PAUSE` or
 * :enum:`NGHTTP2_ERR_TEMPORAL_CALLBACK_FAILURE`.  For other critical
 * failures, it must return :enum:`NGHTTP2_ERR_CALLBACK_FAILURE`.  If
 * the other nonzero value is returned, it is treated as
 * :enum:`NGHTTP2_ERR_CALLBACK_FAILURE`.  If
 * :enum:`NGHTTP2_ERR_CALLBACK_FAILURE` is returned,
 * `nghttp2_session_recv()` and `nghttp2_session_mem_recv()` functions
 * immediately return :enum:`NGHTTP2_ERR_CALLBACK_FAILURE`.
 *
 * To set this callback to :type:`nghttp2_session_callbacks`, use
 * `nghttp2_session_callbacks_set_on_header_callback()`.
 */
typedef int (*nghttp2_on_header_callback)(nghttp2_session *session,
                                          const nghttp2_frame *frame,
                                          const uint8_t *name, size_t namelen,
                                          const uint8_t *value, size_t valuelen,
                                          uint8_t flags, void *user_data);

/**
 * @functypedef
 *
 * Callback function invoked when the library asks application how
 * many padding bytes are required for the transmission of the
 * |frame|.  The application must choose the total length of payload
 * including padded bytes in range [frame->hd.length, max_payloadlen],
 * inclusive.  Choosing number not in this range will be treated as
 * :enum:`NGHTTP2_ERR_CALLBACK_FAILURE`.  Returning
 * ``frame->hd.length`` means no padding is added.  Returning
 * :enum:`NGHTTP2_ERR_CALLBACK_FAILURE` will make
 * `nghttp2_session_send()` and `nghttp2_session_mem_send()` functions
 * immediately return :enum:`NGHTTP2_ERR_CALLBACK_FAILURE`.
 *
 * To set this callback to :type:`nghttp2_session_callbacks`, use
 * `nghttp2_session_callbacks_set_select_padding_callback()`.
 */
typedef ssize_t (*nghttp2_select_padding_callback)(nghttp2_session *session,
                                                   const nghttp2_frame *frame,
                                                   size_t max_payloadlen,
                                                   void *user_data);

/**
 * @functypedef
 *
 * Callback function invoked when library wants to get max length of
 * data to send data to the remote peer.  The implementation of this
 * function should return a value in the following range.  [1,
 * min(|session_remote_window_size|, |stream_remote_window_size|,
 * |remote_max_frame_size|)].  If a value greater than this range is
 * returned than the max allow value will be used.  Returning a value
 * smaller than this range is treated as
 * :enum:`NGHTTP2_ERR_CALLBACK_FAILURE`.  The |frame_type| is provided
 * for future extensibility and identifies the type of frame (see
 * :type:`nghttp2_frame_type`) for which to get the length for.
 * Currently supported frame types are: :enum:`NGHTTP2_DATA`.
 *
 * This callback can be used to control the length in bytes for which
 * :type:`nghttp2_data_source_read_callback` is allowed to send to the
 * remote endpoint.  This callback is optional.  Returning
 * :enum:`NGHTTP2_ERR_CALLBACK_FAILURE` will signal the entire session
 * failure.
 *
 * To set this callback to :type:`nghttp2_session_callbacks`, use
 * `nghttp2_session_callbacks_set_data_source_read_length_callback()`.
 */
typedef ssize_t (*nghttp2_data_source_read_length_callback)(
    nghttp2_session *session, uint8_t frame_type, int32_t stream_id,
    int32_t session_remote_window_size, int32_t stream_remote_window_size,
    uint32_t remote_max_frame_size, void *user_data);

/**
 * @functypedef
 *
 * Callback function invoked when a frame header is received.  The
 * |hd| points to received frame header.
 *
 * Unlike :type:`nghttp2_on_frame_recv_callback`, this callback will
 * also be called when frame header of CONTINUATION frame is received.
 *
 * If both :type:`nghttp2_on_begin_frame_callback` and
 * :type:`nghttp2_on_begin_headers_callback` are set and HEADERS or
 * PUSH_PROMISE is received, :type:`nghttp2_on_begin_frame_callback`
 * will be called first.
 *
 * The implementation of this function must return 0 if it succeeds.
 * If nonzero value is returned, it is treated as fatal error and
 * `nghttp2_session_recv()` and `nghttp2_session_mem_recv()` functions
 * immediately return :enum:`NGHTTP2_ERR_CALLBACK_FAILURE`.
 *
 * To set this callback to :type:`nghttp2_session_callbacks`, use
 * `nghttp2_session_callbacks_set_on_begin_frame_callback()`.
 */
typedef int (*nghttp2_on_begin_frame_callback)(nghttp2_session *session,
                                               const nghttp2_frame_hd *hd,
                                               void *user_data);

struct nghttp2_session_callbacks;

/**
 * @struct
 *
 * Callback functions for :type:`nghttp2_session`.  The details of
 * this structure are intentionally hidden from the public API.
 */
typedef struct nghttp2_session_callbacks nghttp2_session_callbacks;

/**
 * @function
 *
 * Initializes |*callbacks_ptr| with NULL values.
 *
 * The initialized object can be used when initializing multiple
 * :type:`nghttp2_session` objects.
 *
 * When the application finished using this object, it can use
 * `nghttp2_session_callbacks_del()` to free its memory.
 *
 * This function returns 0 if it succeeds, or one of the following
 * negative error codes:
 *
 * :enum:`NGHTTP2_ERR_NOMEM`
 *     Out of memory.
 */
NGHTTP2_EXTERN int
nghttp2_session_callbacks_new(nghttp2_session_callbacks **callbacks_ptr);

/**
 * @function
 *
 * Frees any resources allocated for |callbacks|.  If |callbacks| is
 * ``NULL``, this function does nothing.
 */
NGHTTP2_EXTERN void
nghttp2_session_callbacks_del(nghttp2_session_callbacks *callbacks);

/**
 * @function
 *
 * Sets callback function invoked when a session wants to send data to
 * the remote peer.  This callback is not necessary if the application
 * uses solely `nghttp2_session_mem_send()` to serialize data to
 * transmit.
 */
NGHTTP2_EXTERN void nghttp2_session_callbacks_set_send_callback(
    nghttp2_session_callbacks *cbs, nghttp2_send_callback send_callback);

/**
 * @function
 *
 * Sets callback function invoked when the a session wants to receive
 * data from the remote peer.  This callback is not necessary if the
 * application uses solely `nghttp2_session_mem_recv()` to process
 * received data.
 */
NGHTTP2_EXTERN void nghttp2_session_callbacks_set_recv_callback(
    nghttp2_session_callbacks *cbs, nghttp2_recv_callback recv_callback);

/**
 * @function
 *
 * Sets callback function invoked by `nghttp2_session_recv()` and
 * `nghttp2_session_mem_recv()` when a frame is received.
 */
NGHTTP2_EXTERN void nghttp2_session_callbacks_set_on_frame_recv_callback(
    nghttp2_session_callbacks *cbs,
    nghttp2_on_frame_recv_callback on_frame_recv_callback);

/**
 * @function
 *
 * Sets callback function invoked by `nghttp2_session_recv()` and
 * `nghttp2_session_mem_recv()` when an invalid non-DATA frame is
 * received.
 */
NGHTTP2_EXTERN void
nghttp2_session_callbacks_set_on_invalid_frame_recv_callback(
    nghttp2_session_callbacks *cbs,
    nghttp2_on_invalid_frame_recv_callback on_invalid_frame_recv_callback);

/**
 * @function
 *
 * Sets callback function invoked when a chunk of data in DATA frame
 * is received.
 */
NGHTTP2_EXTERN void nghttp2_session_callbacks_set_on_data_chunk_recv_callback(
    nghttp2_session_callbacks *cbs,
    nghttp2_on_data_chunk_recv_callback on_data_chunk_recv_callback);

/**
 * @function
 *
 * Sets callback function invoked before a non-DATA frame is sent.
 */
NGHTTP2_EXTERN void nghttp2_session_callbacks_set_before_frame_send_callback(
    nghttp2_session_callbacks *cbs,
    nghttp2_before_frame_send_callback before_frame_send_callback);

/**
 * @function
 *
 * Sets callback function invoked after a frame is sent.
 */
NGHTTP2_EXTERN void nghttp2_session_callbacks_set_on_frame_send_callback(
    nghttp2_session_callbacks *cbs,
    nghttp2_on_frame_send_callback on_frame_send_callback);

/**
 * @function
 *
 * Sets callback function invoked when a non-DATA frame is not sent
 * because of an error.
 */
NGHTTP2_EXTERN void nghttp2_session_callbacks_set_on_frame_not_send_callback(
    nghttp2_session_callbacks *cbs,
    nghttp2_on_frame_not_send_callback on_frame_not_send_callback);

/**
 * @function
 *
 * Sets callback function invoked when the stream is closed.
 */
NGHTTP2_EXTERN void nghttp2_session_callbacks_set_on_stream_close_callback(
    nghttp2_session_callbacks *cbs,
    nghttp2_on_stream_close_callback on_stream_close_callback);

/**
 * @function
 *
 * Sets callback function invoked when the reception of header block
 * in HEADERS or PUSH_PROMISE is started.
 */
NGHTTP2_EXTERN void nghttp2_session_callbacks_set_on_begin_headers_callback(
    nghttp2_session_callbacks *cbs,
    nghttp2_on_begin_headers_callback on_begin_headers_callback);

/**
 * @function
 *
 * Sets callback function invoked when a header name/value pair is
 * received.
 */
NGHTTP2_EXTERN void nghttp2_session_callbacks_set_on_header_callback(
    nghttp2_session_callbacks *cbs,
    nghttp2_on_header_callback on_header_callback);

/**
 * @function
 *
 * Sets callback function invoked when the library asks application
 * how many padding bytes are required for the transmission of the
 * given frame.
 */
NGHTTP2_EXTERN void nghttp2_session_callbacks_set_select_padding_callback(
    nghttp2_session_callbacks *cbs,
    nghttp2_select_padding_callback select_padding_callback);

/**
 * @function
 *
 * Sets callback function determine the length allowed in
 * :type:`nghttp2_data_source_read_callback`.
 */
NGHTTP2_EXTERN void
nghttp2_session_callbacks_set_data_source_read_length_callback(
    nghttp2_session_callbacks *cbs,
    nghttp2_data_source_read_length_callback data_source_read_length_callback);

/**
 * @function
 *
 * Sets callback function invoked when a frame header is received.
 */
NGHTTP2_EXTERN void nghttp2_session_callbacks_set_on_begin_frame_callback(
    nghttp2_session_callbacks *cbs,
    nghttp2_on_begin_frame_callback on_begin_frame_callback);

/**
 * @function
 *
 * Sets callback function invoked when
 * :enum:`NGHTTP2_DATA_FLAG_NO_COPY` is used in
 * :type:`nghttp2_data_source_read_callback` to avoid data copy.
 */
NGHTTP2_EXTERN void nghttp2_session_callbacks_set_send_data_callback(
    nghttp2_session_callbacks *cbs,
    nghttp2_send_data_callback send_data_callback);

/**
 * @functypedef
 *
 * Custom memory allocator to replace malloc().  The |mem_user_data|
 * is the mem_user_data member of :type:`nghttp2_mem` structure.
 */
typedef void *(*nghttp2_malloc)(size_t size, void *mem_user_data);

/**
 * @functypedef
 *
 * Custom memory allocator to replace free().  The |mem_user_data| is
 * the mem_user_data member of :type:`nghttp2_mem` structure.
 */
typedef void (*nghttp2_free)(void *ptr, void *mem_user_data);

/**
 * @functypedef
 *
 * Custom memory allocator to replace calloc().  The |mem_user_data|
 * is the mem_user_data member of :type:`nghttp2_mem` structure.
 */
typedef void *(*nghttp2_calloc)(size_t nmemb, size_t size, void *mem_user_data);

/**
 * @functypedef
 *
 * Custom memory allocator to replace realloc().  The |mem_user_data|
 * is the mem_user_data member of :type:`nghttp2_mem` structure.
 */
typedef void *(*nghttp2_realloc)(void *ptr, size_t size, void *mem_user_data);

/**
 * @struct
 *
 * Custom memory allocator functions and user defined pointer.  The
 * |mem_user_data| member is passed to each allocator function.  This
 * can be used, for example, to achieve per-session memory pool.
 *
 * In the following example code, ``my_malloc``, ``my_free``,
 * ``my_calloc`` and ``my_realloc`` are the replacement of the
 * standard allocators ``malloc``, ``free``, ``calloc`` and
 * ``realloc`` respectively::
 *
 *     void *my_malloc_cb(size_t size, void *mem_user_data) {
 *       return my_malloc(size);
 *     }
 *
 *     void my_free_cb(void *ptr, void *mem_user_data) { my_free(ptr); }
 *
 *     void *my_calloc_cb(size_t nmemb, size_t size, void *mem_user_data) {
 *       return my_calloc(nmemb, size);
 *     }
 *
 *     void *my_realloc_cb(void *ptr, size_t size, void *mem_user_data) {
 *       return my_realloc(ptr, size);
 *     }
 *
 *     void session_new() {
 *       nghttp2_session *session;
 *       nghttp2_session_callbacks *callbacks;
 *       nghttp2_mem mem = {NULL, my_malloc_cb, my_free_cb, my_calloc_cb,
 *                          my_realloc_cb};
 *
 *       ...
 *
 *       nghttp2_session_client_new3(&session, callbacks, NULL, NULL, &mem);
 *
 *       ...
 *     }
 */
typedef struct {
  /**
   * An arbitrary user supplied data.  This is passed to each
   * allocator function.
   */
  void *mem_user_data;
  /**
   * Custom allocator function to replace malloc().
   */
  nghttp2_malloc malloc;
  /**
   * Custom allocator function to replace free().
   */
  nghttp2_free free;
  /**
   * Custom allocator function to replace calloc().
   */
  nghttp2_calloc calloc;
  /**
   * Custom allocator function to replace realloc().
   */
  nghttp2_realloc realloc;
} nghttp2_mem;

struct nghttp2_option;

/**
 * @struct
 *
 * Configuration options for :type:`nghttp2_session`.  The details of
 * this structure are intentionally hidden from the public API.
 */
typedef struct nghttp2_option nghttp2_option;

/**
 * @function
 *
 * Initializes |*option_ptr| with default values.
 *
 * When the application finished using this object, it can use
 * `nghttp2_option_del()` to free its memory.
 *
 * This function returns 0 if it succeeds, or one of the following
 * negative error codes:
 *
 * :enum:`NGHTTP2_ERR_NOMEM`
 *     Out of memory.
 */
NGHTTP2_EXTERN int nghttp2_option_new(nghttp2_option **option_ptr);

/**
 * @function
 *
 * Frees any resources allocated for |option|.  If |option| is
 * ``NULL``, this function does nothing.
 */
NGHTTP2_EXTERN void nghttp2_option_del(nghttp2_option *option);

/**
 * @function
 *
 * This option prevents the library from sending WINDOW_UPDATE for a
 * connection automatically.  If this option is set to nonzero, the
 * library won't send WINDOW_UPDATE for DATA until application calls
 * `nghttp2_session_consume()` to indicate the consumed amount of
 * data.  Don't use `nghttp2_submit_window_update()` for this purpose.
 * By default, this option is set to zero.
 */
NGHTTP2_EXTERN void
nghttp2_option_set_no_auto_window_update(nghttp2_option *option, int val);

/**
 * @function
 *
 * This option sets the SETTINGS_MAX_CONCURRENT_STREAMS value of
 * remote endpoint as if it is received in SETTINGS frame.  Without
 * specifying this option, before the local endpoint receives
 * SETTINGS_MAX_CONCURRENT_STREAMS in SETTINGS frame from remote
 * endpoint, SETTINGS_MAX_CONCURRENT_STREAMS is unlimited.  This may
 * cause problem if local endpoint submits lots of requests initially
 * and sending them at once to the remote peer may lead to the
 * rejection of some requests.  Specifying this option to the sensible
 * value, say 100, may avoid this kind of issue. This value will be
 * overwritten if the local endpoint receives
 * SETTINGS_MAX_CONCURRENT_STREAMS from the remote endpoint.
 */
NGHTTP2_EXTERN void
nghttp2_option_set_peer_max_concurrent_streams(nghttp2_option *option,
                                               uint32_t val);

/**
 * @function
 *
 * By default, nghttp2 library, if configured as server, requires
 * first 24 bytes of client magic byte string (MAGIC).  In most cases,
 * this will simplify the implementation of server.  But sometimes
 * server may want to detect the application protocol based on first
 * few bytes on clear text communication.
 *
 * If this option is used with nonzero |val|, nghttp2 library does not
 * handle MAGIC.  It still checks following SETTINGS frame.  This
 * means that applications should deal with MAGIC by themselves.
 *
 * If this option is not used or used with zero value, if MAGIC does
 * not match :macro:`NGHTTP2_CLIENT_MAGIC`, `nghttp2_session_recv()`
 * and `nghttp2_session_mem_recv()` will return error
 * :enum:`NGHTTP2_ERR_BAD_CLIENT_MAGIC`, which is fatal error.
 */
NGHTTP2_EXTERN void
nghttp2_option_set_no_recv_client_magic(nghttp2_option *option, int val);

/**
 * @function
 *
 * By default, nghttp2 library enforces subset of HTTP Messaging rules
 * described in `HTTP/2 specification, section 8
 * <https://tools.ietf.org/html/draft-ietf-httpbis-http2-17#section-8>`_.
 * See :ref:`http-messaging` section for details.  For those
 * applications who use nghttp2 library as non-HTTP use, give nonzero
 * to |val| to disable this enforcement.
 */
NGHTTP2_EXTERN void nghttp2_option_set_no_http_messaging(nghttp2_option *option,
                                                         int val);

/**
 * @function
 *
 * Initializes |*session_ptr| for client use.  The all members of
 * |callbacks| are copied to |*session_ptr|.  Therefore |*session_ptr|
 * does not store |callbacks|.  The |user_data| is an arbitrary user
 * supplied data, which will be passed to the callback functions.
 *
 * The :type:`nghttp2_send_callback` must be specified.  If the
 * application code uses `nghttp2_session_recv()`, the
 * :type:`nghttp2_recv_callback` must be specified.  The other members
 * of |callbacks| can be ``NULL``.
 *
 * If this function fails, |*session_ptr| is left untouched.
 *
 * This function returns 0 if it succeeds, or one of the following
 * negative error codes:
 *
 * :enum:`NGHTTP2_ERR_NOMEM`
 *     Out of memory.
 */
NGHTTP2_EXTERN int
nghttp2_session_client_new(nghttp2_session **session_ptr,
                           const nghttp2_session_callbacks *callbacks,
                           void *user_data);

/**
 * @function
 *
 * Initializes |*session_ptr| for server use.  The all members of
 * |callbacks| are copied to |*session_ptr|. Therefore |*session_ptr|
 * does not store |callbacks|.  The |user_data| is an arbitrary user
 * supplied data, which will be passed to the callback functions.
 *
 * The :type:`nghttp2_send_callback` must be specified.  If the
 * application code uses `nghttp2_session_recv()`, the
 * :type:`nghttp2_recv_callback` must be specified.  The other members
 * of |callbacks| can be ``NULL``.
 *
 * If this function fails, |*session_ptr| is left untouched.
 *
 * This function returns 0 if it succeeds, or one of the following
 * negative error codes:
 *
 * :enum:`NGHTTP2_ERR_NOMEM`
 *     Out of memory.
 */
NGHTTP2_EXTERN int
nghttp2_session_server_new(nghttp2_session **session_ptr,
                           const nghttp2_session_callbacks *callbacks,
                           void *user_data);

/**
 * @function
 *
 * Like `nghttp2_session_client_new()`, but with additional options
 * specified in the |option|.
 *
 * The |option| can be ``NULL`` and the call is equivalent to
 * `nghttp2_session_client_new()`.
 *
 * This function does not take ownership |option|.  The application is
 * responsible for freeing |option| if it finishes using the object.
 *
 * The library code does not refer to |option| after this function
 * returns.
 *
 * This function returns 0 if it succeeds, or one of the following
 * negative error codes:
 *
 * :enum:`NGHTTP2_ERR_NOMEM`
 *     Out of memory.
 */
NGHTTP2_EXTERN int
nghttp2_session_client_new2(nghttp2_session **session_ptr,
                            const nghttp2_session_callbacks *callbacks,
                            void *user_data, const nghttp2_option *option);

/**
 * @function
 *
 * Like `nghttp2_session_server_new()`, but with additional options
 * specified in the |option|.
 *
 * The |option| can be ``NULL`` and the call is equivalent to
 * `nghttp2_session_server_new()`.
 *
 * This function does not take ownership |option|.  The application is
 * responsible for freeing |option| if it finishes using the object.
 *
 * The library code does not refer to |option| after this function
 * returns.
 *
 * This function returns 0 if it succeeds, or one of the following
 * negative error codes:
 *
 * :enum:`NGHTTP2_ERR_NOMEM`
 *     Out of memory.
 */
NGHTTP2_EXTERN int
nghttp2_session_server_new2(nghttp2_session **session_ptr,
                            const nghttp2_session_callbacks *callbacks,
                            void *user_data, const nghttp2_option *option);

/**
 * @function
 *
 * Like `nghttp2_session_client_new2()`, but with additional custom
 * memory allocator specified in the |mem|.
 *
 * The |mem| can be ``NULL`` and the call is equivalent to
 * `nghttp2_session_client_new2()`.
 *
 * This function does not take ownership |mem|.  The application is
 * responsible for freeing |mem|.
 *
 * The library code does not refer to |mem| pointer after this
 * function returns, so the application can safely free it.
 *
 * This function returns 0 if it succeeds, or one of the following
 * negative error codes:
 *
 * :enum:`NGHTTP2_ERR_NOMEM`
 *     Out of memory.
 */
NGHTTP2_EXTERN int nghttp2_session_client_new3(
    nghttp2_session **session_ptr, const nghttp2_session_callbacks *callbacks,
    void *user_data, const nghttp2_option *option, nghttp2_mem *mem);

/**
 * @function
 *
 * Like `nghttp2_session_server_new2()`, but with additional custom
 * memory allocator specified in the |mem|.
 *
 * The |mem| can be ``NULL`` and the call is equivalent to
 * `nghttp2_session_server_new2()`.
 *
 * This function does not take ownership |mem|.  The application is
 * responsible for freeing |mem|.
 *
 * The library code does not refer to |mem| pointer after this
 * function returns, so the application can safely free it.
 *
 * This function returns 0 if it succeeds, or one of the following
 * negative error codes:
 *
 * :enum:`NGHTTP2_ERR_NOMEM`
 *     Out of memory.
 */
NGHTTP2_EXTERN int nghttp2_session_server_new3(
    nghttp2_session **session_ptr, const nghttp2_session_callbacks *callbacks,
    void *user_data, const nghttp2_option *option, nghttp2_mem *mem);

/**
 * @function
 *
 * Frees any resources allocated for |session|.  If |session| is
 * ``NULL``, this function does nothing.
 */
NGHTTP2_EXTERN void nghttp2_session_del(nghttp2_session *session);

/**
 * @function
 *
 * Sends pending frames to the remote peer.
 *
 * This function retrieves the highest prioritized frame from the
 * outbound queue and sends it to the remote peer.  It does this as
 * many as possible until the user callback
 * :type:`nghttp2_send_callback` returns
 * :enum:`NGHTTP2_ERR_WOULDBLOCK` or the outbound queue becomes empty.
 * This function calls several callback functions which are passed
 * when initializing the |session|.  Here is the simple time chart
 * which tells when each callback is invoked:
 *
 * 1. Get the next frame to send from outbound queue.
 *
 * 2. Prepare transmission of the frame.
 *
 * 3. If the control frame cannot be sent because some preconditions
 *    are not met (e.g., request HEADERS cannot be sent after GOAWAY),
 *    :type:`nghttp2_on_frame_not_send_callback` is invoked.  Abort
 *    the following steps.
 *
 * 4. If the frame is HEADERS, PUSH_PROMISE or DATA,
 *    :type:`nghttp2_select_padding_callback` is invoked.
 *
 * 5. If the frame is request HEADERS, the stream is opened here.
 *
 * 6. :type:`nghttp2_before_frame_send_callback` is invoked.
 *
 * 7. :type:`nghttp2_send_callback` is invoked one or more times to
 *    send the frame.
 *
 * 8. :type:`nghttp2_on_frame_send_callback` is invoked.
 *
 * 9. If the transmission of the frame triggers closure of the stream,
 *    the stream is closed and
 *    :type:`nghttp2_on_stream_close_callback` is invoked.
 *
 * This function returns 0 if it succeeds, or one of the following
 * negative error codes:
 *
 * :enum:`NGHTTP2_ERR_NOMEM`
 *     Out of memory.
 * :enum:`NGHTTP2_ERR_CALLBACK_FAILURE`
 *     The callback function failed.
 */
NGHTTP2_EXTERN int nghttp2_session_send(nghttp2_session *session);

/**
 * @function
 *
 * Returns the serialized data to send.
 *
 * This function behaves like `nghttp2_session_send()` except that it
 * does not use :type:`nghttp2_send_callback` to transmit data.
 * Instead, it assigns the pointer to the serialized data to the
 * |*data_ptr| and returns its length.  The other callbacks are called
 * in the same way as they are in `nghttp2_session_send()`.
 *
 * If no data is available to send, this function returns 0.
 *
 * This function may not return all serialized data in one invocation.
 * To get all data, call this function repeatedly until it returns 0
 * or one of negative error codes.
 *
 * The assigned |*data_ptr| is valid until the next call of
 * `nghttp2_session_mem_send()` or `nghttp2_session_send()`.
 *
 * The caller must send all data before sending the next chunk of
 * data.
 *
 * This function returns the length of the data pointed by the
 * |*data_ptr| if it succeeds, or one of the following negative error
 * codes:
 *
 * :enum:`NGHTTP2_ERR_NOMEM`
 *     Out of memory.
 */
NGHTTP2_EXTERN ssize_t nghttp2_session_mem_send(nghttp2_session *session,
                                                const uint8_t **data_ptr);

/**
 * @function
 *
 * Receives frames from the remote peer.
 *
 * This function receives as many frames as possible until the user
 * callback :type:`nghttp2_recv_callback` returns
 * :enum:`NGHTTP2_ERR_WOULDBLOCK`.  This function calls several
 * callback functions which are passed when initializing the
 * |session|.  Here is the simple time chart which tells when each
 * callback is invoked:
 *
 * 1. :type:`nghttp2_recv_callback` is invoked one or more times to
 *    receive frame header.
 *
 * 2. When frame header is received,
 *    :type:`nghttp2_on_begin_frame_callback` is invoked.
 *
 * 3. If the frame is DATA frame:
 *
 *    1. :type:`nghttp2_recv_callback` is invoked to receive DATA
 *       payload. For each chunk of data,
 *       :type:`nghttp2_on_data_chunk_recv_callback` is invoked.
 *
 *    2. If one DATA frame is completely received,
 *       :type:`nghttp2_on_frame_recv_callback` is invoked.  If the
 *       reception of the frame triggers the closure of the stream,
 *       :type:`nghttp2_on_stream_close_callback` is invoked.
 *
 * 4. If the frame is the control frame:
 *
 *    1. :type:`nghttp2_recv_callback` is invoked one or more times to
 *       receive whole frame.
 *
 *    2. If the received frame is valid, then following actions are
 *       taken.  If the frame is either HEADERS or PUSH_PROMISE,
 *       :type:`nghttp2_on_begin_headers_callback` is invoked.  Then
 *       :type:`nghttp2_on_header_callback` is invoked for each header
 *       name/value pair.  After all name/value pairs are emitted
 *       successfully, :type:`nghttp2_on_frame_recv_callback` is
 *       invoked.  For other frames,
 *       :type:`nghttp2_on_frame_recv_callback` is invoked.  If the
 *       reception of the frame triggers the closure of the stream,
 *       :type:`nghttp2_on_stream_close_callback` is invoked.
 *
 *    3. If the received frame is unpacked but is interpreted as
 *       invalid, :type:`nghttp2_on_invalid_frame_recv_callback` is
 *       invoked.
 *
 * This function returns 0 if it succeeds, or one of the following
 * negative error codes:
 *
 * :enum:`NGHTTP2_ERR_EOF`
 *     The remote peer did shutdown on the connection.
 * :enum:`NGHTTP2_ERR_NOMEM`
 *     Out of memory.
 * :enum:`NGHTTP2_ERR_CALLBACK_FAILURE`
 *     The callback function failed.
 * :enum:`NGHTTP2_ERR_BAD_CLIENT_MAGIC`
 *     Invalid client magic was detected.  This error only returns
 *     when |session| was configured as server and
 *     `nghttp2_option_set_no_recv_client_magic()` is not used with
 *     nonzero value.
 */
NGHTTP2_EXTERN int nghttp2_session_recv(nghttp2_session *session);

/**
 * @function
 *
 * Processes data |in| as an input from the remote endpoint.  The
 * |inlen| indicates the number of bytes in the |in|.
 *
 * This function behaves like `nghttp2_session_recv()` except that it
 * does not use :type:`nghttp2_recv_callback` to receive data; the
 * |in| is the only data for the invocation of this function.  If all
 * bytes are processed, this function returns.  The other callbacks
 * are called in the same way as they are in `nghttp2_session_recv()`.
 *
 * In the current implementation, this function always tries to
 * processes all input data unless either an error occurs or
 * :enum:`NGHTTP2_ERR_PAUSE` is returned from
 * :type:`nghttp2_on_header_callback` or
 * :type:`nghttp2_on_data_chunk_recv_callback`.  If
 * :enum:`NGHTTP2_ERR_PAUSE` is used, the return value includes the
 * number of bytes which was used to produce the data or frame for the
 * callback.
 *
 * This function returns the number of processed bytes, or one of the
 * following negative error codes:
 *
 * :enum:`NGHTTP2_ERR_NOMEM`
 *     Out of memory.
 * :enum:`NGHTTP2_ERR_CALLBACK_FAILURE`
 *     The callback function failed.
 * :enum:`NGHTTP2_ERR_BAD_CLIENT_MAGIC`
 *     Invalid client magic was detected.  This error only returns
 *     when |session| was configured as server and
 *     `nghttp2_option_set_no_recv_client_magic()` is not used with
 *     nonzero value.
 */
NGHTTP2_EXTERN ssize_t nghttp2_session_mem_recv(nghttp2_session *session,
                                                const uint8_t *in,
                                                size_t inlen);

/**
 * @function
 *
 * Puts back previously deferred DATA frame in the stream |stream_id|
 * to the outbound queue.
 *
 * This function returns 0 if it succeeds, or one of the following
 * negative error codes:
 *
 * :enum:`NGHTTP2_ERR_INVALID_ARGUMENT`
 *     The stream does not exist; or no deferred data exist.
 * :enum:`NGHTTP2_ERR_NOMEM`
 *     Out of memory.
 */
NGHTTP2_EXTERN int nghttp2_session_resume_data(nghttp2_session *session,
                                               int32_t stream_id);

/**
 * @function
 *
 * Returns nonzero value if |session| wants to receive data from the
 * remote peer.
 *
 * If both `nghttp2_session_want_read()` and
 * `nghttp2_session_want_write()` return 0, the application should
 * drop the connection.
 */
NGHTTP2_EXTERN int nghttp2_session_want_read(nghttp2_session *session);

/**
 * @function
 *
 * Returns nonzero value if |session| wants to send data to the remote
 * peer.
 *
 * If both `nghttp2_session_want_read()` and
 * `nghttp2_session_want_write()` return 0, the application should
 * drop the connection.
 */
NGHTTP2_EXTERN int nghttp2_session_want_write(nghttp2_session *session);

/**
 * @function
 *
 * Returns stream_user_data for the stream |stream_id|.  The
 * stream_user_data is provided by `nghttp2_submit_request()`,
 * `nghttp2_submit_headers()` or
 * `nghttp2_session_set_stream_user_data()`.  Unless it is set using
 * `nghttp2_session_set_stream_user_data()`, if the stream is
 * initiated by the remote endpoint, stream_user_data is always
 * ``NULL``.  If the stream does not exist, this function returns
 * ``NULL``.
 */
NGHTTP2_EXTERN void *
nghttp2_session_get_stream_user_data(nghttp2_session *session,
                                     int32_t stream_id);

/**
 * @function
 *
 * Sets the |stream_user_data| to the stream denoted by the
 * |stream_id|.  If a stream user data is already set to the stream,
 * it is replaced with the |stream_user_data|.  It is valid to specify
 * ``NULL`` in the |stream_user_data|, which nullifies the associated
 * data pointer.
 *
 * It is valid to set the |stream_user_data| to the stream reserved by
 * PUSH_PROMISE frame.
 *
 * This function returns 0 if it succeeds, or one of following
 * negative error codes:
 *
 * :enum:`NGHTTP2_ERR_INVALID_ARGUMENT`
 *     The stream does not exist
 */
NGHTTP2_EXTERN int
nghttp2_session_set_stream_user_data(nghttp2_session *session,
                                     int32_t stream_id, void *stream_user_data);

/**
 * @function
 *
 * Returns the number of frames in the outbound queue.  This does not
 * include the deferred DATA frames.
 */
NGHTTP2_EXTERN size_t
    nghttp2_session_get_outbound_queue_size(nghttp2_session *session);

/**
 * @function
 *
 * Returns the number of DATA payload in bytes received without
 * WINDOW_UPDATE transmission for the stream |stream_id|.  The local
 * (receive) window size can be adjusted by
 * `nghttp2_submit_window_update()`.  This function takes into account
 * that and returns effective data length.  In particular, if the
 * local window size is reduced by submitting negative
 * window_size_increment with `nghttp2_submit_window_update()`, this
 * function returns the number of bytes less than actually received.
 *
 * This function returns -1 if it fails.
 */
NGHTTP2_EXTERN int32_t nghttp2_session_get_stream_effective_recv_data_length(
    nghttp2_session *session, int32_t stream_id);

/**
 * @function
 *
 * Returns the local (receive) window size for the stream |stream_id|.
 * The local window size can be adjusted by
 * `nghttp2_submit_window_update()`.  This function takes into account
 * that and returns effective window size.
 *
 * This function returns -1 if it fails.
 */
NGHTTP2_EXTERN int32_t nghttp2_session_get_stream_effective_local_window_size(
    nghttp2_session *session, int32_t stream_id);

/**
 * @function
 *
 * Returns the number of DATA payload in bytes received without
 * WINDOW_UPDATE transmission for a connection.  The local (receive)
 * window size can be adjusted by `nghttp2_submit_window_update()`.
 * This function takes into account that and returns effective data
 * length.  In particular, if the local window size is reduced by
 * submitting negative window_size_increment with
 * `nghttp2_submit_window_update()`, this function returns the number
 * of bytes less than actually received.
 *
 * This function returns -1 if it fails.
 */
NGHTTP2_EXTERN int32_t
    nghttp2_session_get_effective_recv_data_length(nghttp2_session *session);

/**
 * @function
 *
 * Returns the local (receive) window size for a connection.  The
 * local window size can be adjusted by
 * `nghttp2_submit_window_update()`.  This function takes into account
 * that and returns effective window size.
 *
 * This function returns -1 if it fails.
 */
NGHTTP2_EXTERN int32_t
    nghttp2_session_get_effective_local_window_size(nghttp2_session *session);

/**
 * @function
 *
 * Returns the remote window size for a given stream |stream_id|.
 *
 * This is the amount of flow-controlled payload (e.g., DATA) that the
 * local endpoint can send without stream level WINDOW_UPDATE.  There
 * is also connection level flow control, so the effective size of
 * payload that the local endpoint can actually send is
 * min(`nghttp2_session_get_stream_remote_window_size()`,
 * `nghttp2_session_get_remote_window_size()`).
 *
 * This function returns -1 if it fails.
 */
NGHTTP2_EXTERN int32_t
    nghttp2_session_get_stream_remote_window_size(nghttp2_session *session,
                                                  int32_t stream_id);

/**
 * @function
 *
 * Returns the remote window size for a connection.
 *
 * This function always succeeds.
 */
NGHTTP2_EXTERN int32_t
    nghttp2_session_get_remote_window_size(nghttp2_session *session);

/**
 * @function
 *
 * Returns 1 if local peer half closed the given stream |stream_id|.
 * Returns 0 if it did not.  Returns -1 if no such stream exists.
 */
NGHTTP2_EXTERN int
nghttp2_session_get_stream_local_close(nghttp2_session *session,
                                       int32_t stream_id);

/**
 * @function
 *
 * Returns 1 if remote peer half closed the given stream |stream_id|.
 * Returns 0 if it did not.  Returns -1 if no such stream exists.
 */
NGHTTP2_EXTERN int
nghttp2_session_get_stream_remote_close(nghttp2_session *session,
                                        int32_t stream_id);

/**
 * @function
 *
 * Signals the session so that the connection should be terminated.
 *
 * The last stream ID is the minimum value between the stream ID of a
 * stream for which :type:`nghttp2_on_frame_recv_callback` was called
 * most recently and the last stream ID we have sent to the peer
 * previously.
 *
 * The |error_code| is the error code of this GOAWAY frame.  The
 * pre-defined error code is one of :enum:`nghttp2_error_code`.
 *
 * After the transmission, both `nghttp2_session_want_read()` and
 * `nghttp2_session_want_write()` return 0.
 *
 * This function should be called when the connection should be
 * terminated after sending GOAWAY.  If the remaining streams should
 * be processed after GOAWAY, use `nghttp2_submit_goaway()` instead.
 *
 * This function returns 0 if it succeeds, or one of the following
 * negative error codes:
 *
 * :enum:`NGHTTP2_ERR_NOMEM`
 *     Out of memory.
 */
NGHTTP2_EXTERN int nghttp2_session_terminate_session(nghttp2_session *session,
                                                     uint32_t error_code);

/**
 * @function
 *
 * Signals the session so that the connection should be terminated.
 *
 * This function behaves like `nghttp2_session_terminate_session()`,
 * but the last stream ID can be specified by the application for fine
 * grained control of stream.  The HTTP/2 specification does not allow
 * last_stream_id to be increased.  So the actual value sent as
 * last_stream_id is the minimum value between the given
 * |last_stream_id| and the last_stream_id we have previously sent to
 * the peer.
 *
 * The |last_stream_id| is peer's stream ID or 0.  So if |session| is
 * initialized as client, |last_stream_id| must be even or 0.  If
 * |session| is initialized as server, |last_stream_id| must be odd or
 * 0.
 *
 * This function returns 0 if it succeeds, or one of the following
 * negative error codes:
 *
 * :enum:`NGHTTP2_ERR_NOMEM`
 *     Out of memory.
 * :enum:`NGHTTP2_ERR_INVALID_ARGUMENT`
 *     The |last_stream_id| is invalid.
 */
NGHTTP2_EXTERN int nghttp2_session_terminate_session2(nghttp2_session *session,
                                                      int32_t last_stream_id,
                                                      uint32_t error_code);

/**
 * @function
 *
 * Signals to the client that the server started graceful shutdown
 * procedure.
 *
 * This function is only usable for server.  If this function is
 * called with client side session, this function returns
 * :enum:`NGHTTP2_ERR_INVALID_STATE`.
 *
 * To gracefully shutdown HTTP/2 session, server should call this
 * function to send GOAWAY with last_stream_id (1u << 31) - 1.  And
 * after some delay (e.g., 1 RTT), send another GOAWAY with the stream
 * ID that the server has some processing using
 * `nghttp2_submit_goaway()`.  See also
 * `nghttp2_session_get_last_proc_stream_id()`.
 *
 * Unlike `nghttp2_submit_goaway()`, this function just sends GOAWAY
 * and does nothing more.  This is a mere indication to the client
 * that session shutdown is imminent.  The application should call
 * `nghttp2_submit_goaway()` with appropriate last_stream_id after
 * this call.
 *
 * If one or more GOAWAY frame have been already sent by either
 * `nghttp2_submit_goaway()` or `nghttp2_session_terminate_session()`,
 * this function has no effect.
 *
 * This function returns 0 if it succeeds, or one of the following
 * negative error codes:
 *
 * :enum:`NGHTTP2_ERR_NOMEM`
 *     Out of memory.
 * :enum:`NGHTTP2_ERR_INVALID_STATE`
 *     The |session| is initialized as client.
 */
NGHTTP2_EXTERN int nghttp2_submit_shutdown_notice(nghttp2_session *session);

/**
 * @function
 *
 * Returns the value of SETTINGS |id| notified by a remote endpoint.
 * The |id| must be one of values defined in
 * :enum:`nghttp2_settings_id`.
 */
NGHTTP2_EXTERN uint32_t
    nghttp2_session_get_remote_settings(nghttp2_session *session,
                                        nghttp2_settings_id id);

/**
 * @function
 *
 * Tells the |session| that next stream ID is |next_stream_id|.  The
 * |next_stream_id| must be equal or greater than the value returned
 * by `nghttp2_session_get_next_stream_id()`.
 *
 * This function returns 0 if it succeeds, or one of the following
 * negative error codes:
 *
 * :enum:`NGHTTP2_ERR_INVALID_ARGUMENT`
 *     The |next_stream_id| is strictly less than the value
 *     `nghttp2_session_get_next_stream_id()` returns; or
 *     |next_stream_id| is invalid (e.g., even integer for client, or
 *     odd integer for server).
 */
NGHTTP2_EXTERN int nghttp2_session_set_next_stream_id(nghttp2_session *session,
                                                      int32_t next_stream_id);

/**
 * @function
 *
 * Returns the next outgoing stream ID.  Notice that return type is
 * uint32_t.  If we run out of stream ID for this session, this
 * function returns 1 << 31.
 */
NGHTTP2_EXTERN uint32_t
    nghttp2_session_get_next_stream_id(nghttp2_session *session);

/**
 * @function
 *
 * Tells the |session| that |size| bytes for a stream denoted by
 * |stream_id| were consumed by application and are ready to
 * WINDOW_UPDATE.  The consumed bytes are counted towards both
 * connection and stream level WINDOW_UPDATE (see
 * `nghttp2_session_consume_connection()` and
 * `nghttp2_session_consume_stream()` to update consumption
 * independently).  This function is intended to be used without
 * automatic window update (see
 * `nghttp2_option_set_no_auto_window_update()`).
 *
 * This function returns 0 if it succeeds, or one of the following
 * negative error codes:
 *
 * :enum:`NGHTTP2_ERR_NOMEM`
 *     Out of memory.
 * :enum:`NGHTTP2_ERR_INVALID_ARGUMENT`
 *     The |stream_id| is 0.
 * :enum:`NGHTTP2_ERR_INVALID_STATE`
 *     Automatic WINDOW_UPDATE is not disabled.
 */
NGHTTP2_EXTERN int nghttp2_session_consume(nghttp2_session *session,
                                           int32_t stream_id, size_t size);

/**
 * @function
 *
 * Like `nghttp2_session_consume()`, but this only tells library that
 * |size| bytes were consumed only for connection level.  Note that
 * HTTP/2 maintains connection and stream level flow control windows
 * independently.
 *
 * This function returns 0 if it succeeds, or one of the following
 * negative error codes:
 *
 * :enum:`NGHTTP2_ERR_NOMEM`
 *     Out of memory.
 * :enum:`NGHTTP2_ERR_INVALID_STATE`
 *     Automatic WINDOW_UPDATE is not disabled.
 */
NGHTTP2_EXTERN int nghttp2_session_consume_connection(nghttp2_session *session,
                                                      size_t size);

/**
 * @function
 *
 * Like `nghttp2_session_consume()`, but this only tells library that
 * |size| bytes were consumed only for stream denoted by |stream_id|.
 * Note that HTTP/2 maintains connection and stream level flow control
 * windows independently.
 *
 * This function returns 0 if it succeeds, or one of the following
 * negative error codes:
 *
 * :enum:`NGHTTP2_ERR_NOMEM`
 *     Out of memory.
 * :enum:`NGHTTP2_ERR_INVALID_ARGUMENT`
 *     The |stream_id| is 0.
 * :enum:`NGHTTP2_ERR_INVALID_STATE`
 *     Automatic WINDOW_UPDATE is not disabled.
 */
NGHTTP2_EXTERN int nghttp2_session_consume_stream(nghttp2_session *session,
                                                  int32_t stream_id,
                                                  size_t size);

/**
 * @function
 *
 * Performs post-process of HTTP Upgrade request.  This function can
 * be called from both client and server, but the behavior is very
 * different in each other.
 *
 * If called from client side, the |settings_payload| must be the
 * value sent in ``HTTP2-Settings`` header field and must be decoded
 * by base64url decoder.  The |settings_payloadlen| is the length of
 * |settings_payload|.  The |settings_payload| is unpacked and its
 * setting values will be submitted using `nghttp2_submit_settings()`.
 * This means that the client application code does not need to submit
 * SETTINGS by itself.  The stream with stream ID=1 is opened and the
 * |stream_user_data| is used for its stream_user_data.  The opened
 * stream becomes half-closed (local) state.
 *
 * If called from server side, the |settings_payload| must be the
 * value received in ``HTTP2-Settings`` header field and must be
 * decoded by base64url decoder.  The |settings_payloadlen| is the
 * length of |settings_payload|.  It is treated as if the SETTINGS
 * frame with that payload is received.  Thus, callback functions for
 * the reception of SETTINGS frame will be invoked.  The stream with
 * stream ID=1 is opened.  The |stream_user_data| is ignored.  The
 * opened stream becomes half-closed (remote).
 *
 * This function returns 0 if it succeeds, or one of the following
 * negative error codes:
 *
 * :enum:`NGHTTP2_ERR_NOMEM`
 *     Out of memory.
 * :enum:`NGHTTP2_ERR_INVALID_ARGUMENT`
 *     The |settings_payload| is badly formed.
 * :enum:`NGHTTP2_ERR_PROTO`
 *     The stream ID 1 is already used or closed; or is not available.
 */
NGHTTP2_EXTERN int nghttp2_session_upgrade(nghttp2_session *session,
                                           const uint8_t *settings_payload,
                                           size_t settings_payloadlen,
                                           void *stream_user_data);

/**
 * @function
 *
 * Serializes the SETTINGS values |iv| in the |buf|.  The size of the
 * |buf| is specified by |buflen|.  The number of entries in the |iv|
 * array is given by |niv|.  The required space in |buf| for the |niv|
 * entries is ``8*niv`` bytes and if the given buffer is too small, an
 * error is returned.  This function is used mainly for creating a
 * SETTINGS payload to be sent with the ``HTTP2-Settings`` header
 * field in an HTTP Upgrade request.  The data written in |buf| is NOT
 * base64url encoded and the application is responsible for encoding.
 *
 * This function returns the number of bytes written in |buf|, or one
 * of the following negative error codes:
 *
 * :enum:`NGHTTP2_ERR_INVALID_ARGUMENT`
 *     The |iv| contains duplicate settings ID or invalid value.
 *
 * :enum:`NGHTTP2_ERR_INSUFF_BUFSIZE`
 *     The provided |buflen| size is too small to hold the output.
 */
NGHTTP2_EXTERN ssize_t
    nghttp2_pack_settings_payload(uint8_t *buf, size_t buflen,
                                  const nghttp2_settings_entry *iv, size_t niv);

/**
 * @function
 *
 * Returns string describing the |lib_error_code|.  The
 * |lib_error_code| must be one of the :enum:`nghttp2_error`.
 */
NGHTTP2_EXTERN const char *nghttp2_strerror(int lib_error_code);

/**
 * @function
 *
 * Initializes |pri_spec| with the |stream_id| of the stream to depend
 * on with |weight| and its exclusive flag.  If |exclusive| is
 * nonzero, exclusive flag is set.
 *
 * The |weight| must be in [:enum:`NGHTTP2_MIN_WEIGHT`,
 * :enum:`NGHTTP2_MAX_WEIGHT`], inclusive.
 */
NGHTTP2_EXTERN void nghttp2_priority_spec_init(nghttp2_priority_spec *pri_spec,
                                               int32_t stream_id,
                                               int32_t weight, int exclusive);

/**
 * @function
 *
 * Initializes |pri_spec| with the default values.  The default values
 * are: stream_id = 0, weight = :macro:`NGHTTP2_DEFAULT_WEIGHT` and
 * exclusive = 0.
 */
NGHTTP2_EXTERN void
nghttp2_priority_spec_default_init(nghttp2_priority_spec *pri_spec);

/**
 * @function
 *
 * Returns nonzero if the |pri_spec| is filled with default values.
 */
NGHTTP2_EXTERN int
nghttp2_priority_spec_check_default(const nghttp2_priority_spec *pri_spec);

/**
 * @function
 *
 * Submits HEADERS frame and optionally one or more DATA frames.
 *
 * The |pri_spec| is priority specification of this request.  ``NULL``
 * means the default priority (see
 * `nghttp2_priority_spec_default_init()`).  To specify the priority,
 * use `nghttp2_priority_spec_init()`.  If |pri_spec| is not ``NULL``,
 * this function will copy its data members.
 *
 * The ``pri_spec->weight`` must be in [:enum:`NGHTTP2_MIN_WEIGHT`,
 * :enum:`NGHTTP2_MAX_WEIGHT`], inclusive.  If ``pri_spec->weight`` is
 * strictly less than :enum:`NGHTTP2_MIN_WEIGHT`, it becomes
 * :enum:`NGHTTP2_MIN_WEIGHT`.  If it is strictly greater than
 * :enum:`NGHTTP2_MAX_WEIGHT`, it becomes :enum:`NGHTTP2_MAX_WEIGHT`.
 *
 * The |nva| is an array of name/value pair :type:`nghttp2_nv` with
 * |nvlen| elements.  The application is responsible to include
 * required pseudo-header fields (header field whose name starts with
 * ":") in |nva| and must place pseudo-headers before regular header
 * fields.
 *
 * This function creates copies of all name/value pairs in |nva|.  It
 * also lower-cases all names in |nva|.  The order of elements in
 * |nva| is preserved.
 *
 * HTTP/2 specification has requirement about header fields in the
 * request HEADERS.  See the specification for more details.
 *
 * If |data_prd| is not ``NULL``, it provides data which will be sent
 * in subsequent DATA frames.  In this case, a method that allows
 * request message bodies
 * (http://www.w3.org/Protocols/rfc2616/rfc2616-sec9.html#sec9) must
 * be specified with ``:method`` key in |nva| (e.g. ``POST``).  This
 * function does not take ownership of the |data_prd|.  The function
 * copies the members of the |data_prd|.  If |data_prd| is ``NULL``,
 * HEADERS have END_STREAM set.  The |stream_user_data| is data
 * associated to the stream opened by this request and can be an
 * arbitrary pointer, which can be retrieved later by
 * `nghttp2_session_get_stream_user_data()`.
 *
 * This function returns assigned stream ID if it succeeds, or one of
 * the following negative error codes:
 *
 * :enum:`NGHTTP2_ERR_NOMEM`
 *     Out of memory.
 * :enum:`NGHTTP2_ERR_STREAM_ID_NOT_AVAILABLE`
 *     No stream ID is available because maximum stream ID was
 *     reached.
 *
 * .. warning::
 *
 *   This function returns assigned stream ID if it succeeds.  But
 *   that stream is not opened yet.  The application must not submit
 *   frame to that stream ID before
 *   :type:`nghttp2_before_frame_send_callback` is called for this
 *   frame.
 *
 */
NGHTTP2_EXTERN int32_t
    nghttp2_submit_request(nghttp2_session *session,
                           const nghttp2_priority_spec *pri_spec,
                           const nghttp2_nv *nva, size_t nvlen,
                           const nghttp2_data_provider *data_prd,
                           void *stream_user_data);

/**
 * @function
 *
 * Submits response HEADERS frame and optionally one or more DATA
 * frames against the stream |stream_id|.
 *
 * The |nva| is an array of name/value pair :type:`nghttp2_nv` with
 * |nvlen| elements.  The application is responsible to include
 * required pseudo-header fields (header field whose name starts with
 * ":") in |nva| and must place pseudo-headers before regular header
 * fields.
 *
 * This function creates copies of all name/value pairs in |nva|.  It
 * also lower-cases all names in |nva|.  The order of elements in
 * |nva| is preserved.
 *
 * HTTP/2 specification has requirement about header fields in the
 * response HEADERS.  See the specification for more details.
 *
 * If |data_prd| is not ``NULL``, it provides data which will be sent
 * in subsequent DATA frames.  This function does not take ownership
 * of the |data_prd|.  The function copies the members of the
 * |data_prd|.  If |data_prd| is ``NULL``, HEADERS will have
 * END_STREAM flag set.
 *
 * This method can be used as normal HTTP response and push response.
 * When pushing a resource using this function, the |session| must be
 * configured using `nghttp2_session_server_new()` or its variants and
 * the target stream denoted by the |stream_id| must be reserved using
 * `nghttp2_submit_push_promise()`.
 *
 * To send non-final response headers (e.g., HTTP status 101), don't
 * use this function because this function half-closes the outbound
 * stream.  Instead, use `nghttp2_submit_headers()` for this purpose.
 *
 * This function returns 0 if it succeeds, or one of the following
 * negative error codes:
 *
 * :enum:`NGHTTP2_ERR_NOMEM`
 *     Out of memory.
 * :enum:`NGHTTP2_ERR_INVALID_ARGUMENT`
 *     The |stream_id| is 0.
 *
 * .. warning::
 *
 *   Calling this function twice for the same stream ID may lead to
 *   program crash.  It is generally considered to a programming error
 *   to commit response twice.
 */
NGHTTP2_EXTERN int
nghttp2_submit_response(nghttp2_session *session, int32_t stream_id,
                        const nghttp2_nv *nva, size_t nvlen,
                        const nghttp2_data_provider *data_prd);

/**
 * @function
 *
 * Submits trailer HEADERS against the stream |stream_id|.
 *
 * The |nva| is an array of name/value pair :type:`nghttp2_nv` with
 * |nvlen| elements.  The application is responsible not to include
 * required pseudo-header fields (header field whose name starts with
 * ":") in |nva|.
 *
 * This function creates copies of all name/value pairs in |nva|.  It
 * also lower-cases all names in |nva|.  The order of elements in
 * |nva| is preserved.
 *
 * For server, trailer must be followed by response HEADERS or
 * response DATA.  The library does not check that response HEADERS
 * has already sent and if `nghttp2_submit_trailer()` is called before
 * any response HEADERS submission (usually by
 * `nghttp2_submit_response()`), the content of |nva| will be sent as
 * reponse headers, which will result in error.
 *
 * This function has the same effect with `nghttp2_submit_headers()`,
 * with flags = :enum:`NGHTTP2_FLAG_END_HEADERS` and both pri_spec and
 * stream_user_data to NULL.
 *
 * To submit trailer after `nghttp2_submit_response()` is called, the
 * application has to specify :type:`nghttp2_data_provider` to
 * `nghttp2_submit_response()`.  In side
 * :type:`nghttp2_data_source_read_callback`, when setting
 * :enum:`NGHTTP2_DATA_FLAG_EOF`, also set
 * :enum:`NGHTTP2_DATA_FLAG_NO_END_STREAM`.  After that, the
 * application can send trailer using `nghttp2_submit_trailer()`.
 * `nghttp2_submit_trailer()` can be used inside
 * :type:`nghttp2_data_source_read_callback`.
 *
 * This function returns 0 if it succeeds and |stream_id| is -1.
 * Otherwise, this function returns 0 if it succeeds, or one of the
 * following negative error codes:
 *
 * :enum:`NGHTTP2_ERR_NOMEM`
 *     Out of memory.
 * :enum:`NGHTTP2_ERR_INVALID_ARGUMENT`
 *     The |stream_id| is 0.
 */
NGHTTP2_EXTERN int nghttp2_submit_trailer(nghttp2_session *session,
                                          int32_t stream_id,
                                          const nghttp2_nv *nva, size_t nvlen);

/**
 * @function
 *
 * Submits HEADERS frame. The |flags| is bitwise OR of the
 * following values:
 *
 * * :enum:`NGHTTP2_FLAG_END_STREAM`
 *
 * If |flags| includes :enum:`NGHTTP2_FLAG_END_STREAM`, this frame has
 * END_STREAM flag set.
 *
 * The library handles the CONTINUATION frame internally and it
 * correctly sets END_HEADERS to the last sequence of the PUSH_PROMISE
 * or CONTINUATION frame.
 *
 * If the |stream_id| is -1, this frame is assumed as request (i.e.,
 * request HEADERS frame which opens new stream).  In this case, the
 * assigned stream ID will be returned.  Otherwise, specify stream ID
 * in |stream_id|.
 *
 * The |pri_spec| is priority specification of this request.  ``NULL``
 * means the default priority (see
 * `nghttp2_priority_spec_default_init()`).  To specify the priority,
 * use `nghttp2_priority_spec_init()`.  If |pri_spec| is not ``NULL``,
 * this function will copy its data members.
 *
 * The ``pri_spec->weight`` must be in [:enum:`NGHTTP2_MIN_WEIGHT`,
 * :enum:`NGHTTP2_MAX_WEIGHT`], inclusive.  If ``pri_spec->weight`` is
 * strictly less than :enum:`NGHTTP2_MIN_WEIGHT`, it becomes
 * :enum:`NGHTTP2_MIN_WEIGHT`.  If it is strictly greater than
 * :enum:`NGHTTP2_MAX_WEIGHT`, it becomes :enum:`NGHTTP2_MAX_WEIGHT`.
 *
 * The |nva| is an array of name/value pair :type:`nghttp2_nv` with
 * |nvlen| elements.  The application is responsible to include
 * required pseudo-header fields (header field whose name starts with
 * ":") in |nva| and must place pseudo-headers before regular header
 * fields.
 *
 * This function creates copies of all name/value pairs in |nva|.  It
 * also lower-cases all names in |nva|.  The order of elements in
 * |nva| is preserved.
 *
 * The |stream_user_data| is a pointer to an arbitrary data which is
 * associated to the stream this frame will open.  Therefore it is
 * only used if this frame opens streams, in other words, it changes
 * stream state from idle or reserved to open.
 *
 * This function is low-level in a sense that the application code can
 * specify flags directly.  For usual HTTP request,
 * `nghttp2_submit_request()` is useful.
 *
 * This function returns newly assigned stream ID if it succeeds and
 * |stream_id| is -1.  Otherwise, this function returns 0 if it
 * succeeds, or one of the following negative error codes:
 *
 * :enum:`NGHTTP2_ERR_NOMEM`
 *     Out of memory.
 * :enum:`NGHTTP2_ERR_STREAM_ID_NOT_AVAILABLE`
 *     No stream ID is available because maximum stream ID was
 *     reached.
 * :enum:`NGHTTP2_ERR_INVALID_ARGUMENT`
 *     The |stream_id| is 0.
 *
 * .. warning::
 *
 *   This function returns assigned stream ID if it succeeds and
 *   |stream_id| is -1.  But that stream is not opened yet.  The
 *   application must not submit frame to that stream ID before
 *   :type:`nghttp2_before_frame_send_callback` is called for this
 *   frame.
 *
 */
NGHTTP2_EXTERN int32_t
    nghttp2_submit_headers(nghttp2_session *session, uint8_t flags,
                           int32_t stream_id,
                           const nghttp2_priority_spec *pri_spec,
                           const nghttp2_nv *nva, size_t nvlen,
                           void *stream_user_data);

/**
 * @function
 *
 * Submits one or more DATA frames to the stream |stream_id|.  The
 * data to be sent are provided by |data_prd|.  If |flags| contains
 * :enum:`NGHTTP2_FLAG_END_STREAM`, the last DATA frame has END_STREAM
 * flag set.
 *
 * This function does not take ownership of the |data_prd|.  The
 * function copies the members of the |data_prd|.
 *
 * This function returns 0 if it succeeds, or one of the following
 * negative error codes:
 *
 * :enum:`NGHTTP2_ERR_NOMEM`
 *     Out of memory.
 * :enum:`NGHTTP2_ERR_DATA_EXIST`
 *     DATA has been already submitted and not fully processed yet.
 * :enum:`NGHTTP2_ERR_INVALID_ARGUMENT`
 *     The |stream_id| is 0.
 * :enum:`NGHTTP2_ERR_STREAM_CLOSED`
 *     The stream was alreay closed; or the |stream_id| is invalid.
 *
 * .. note::
 *
 *   Currently, only one data is allowed for a stream at a time.
 *   Submitting data more than once before first data is finished
 *   results in :enum:`NGHTTP2_ERR_DATA_EXIST` error code.  The
 *   earliest callback which tells that previous data is done is
 *   :type:`nghttp2_on_frame_send_callback`.  In side that callback,
 *   new data can be submitted using `nghttp2_submit_data()`.  Of
 *   course, all data except for last one must not have
 *   :enum:`NGHTTP2_FLAG_END_STREAM` flag set in |flags|.
 */
NGHTTP2_EXTERN int nghttp2_submit_data(nghttp2_session *session, uint8_t flags,
                                       int32_t stream_id,
                                       const nghttp2_data_provider *data_prd);

/**
 * @function
 *
 * Submits PRIORITY frame to change the priority of stream |stream_id|
 * to the priority specification |pri_spec|.
 *
 * The |flags| is currently ignored and should be
 * :enum:`NGHTTP2_FLAG_NONE`.
 *
 * The |pri_spec| is priority specification of this request.  ``NULL``
 * is not allowed for this function. To specify the priority, use
 * `nghttp2_priority_spec_init()`.  This function will copy its data
 * members.
 *
 * The ``pri_spec->weight`` must be in [:enum:`NGHTTP2_MIN_WEIGHT`,
 * :enum:`NGHTTP2_MAX_WEIGHT`], inclusive.  If ``pri_spec->weight`` is
 * strictly less than :enum:`NGHTTP2_MIN_WEIGHT`, it becomes
 * :enum:`NGHTTP2_MIN_WEIGHT`.  If it is strictly greater than
 * :enum:`NGHTTP2_MAX_WEIGHT`, it becomes :enum:`NGHTTP2_MAX_WEIGHT`.
 *
 * This function returns 0 if it succeeds, or one of the following
 * negative error codes:
 *
 * :enum:`NGHTTP2_ERR_NOMEM`
 *     Out of memory.
 * :enum:`NGHTTP2_ERR_INVALID_ARGUMENT`
 *     The |stream_id| is 0; or the |pri_spec| is NULL; or trying to
 *     depend on itself.
 */
NGHTTP2_EXTERN int
nghttp2_submit_priority(nghttp2_session *session, uint8_t flags,
                        int32_t stream_id,
                        const nghttp2_priority_spec *pri_spec);

/**
 * @function
 *
 * Submits RST_STREAM frame to cancel/reject the stream |stream_id|
 * with the error code |error_code|.
 *
 * The pre-defined error code is one of :enum:`nghttp2_error_code`.
 *
 * The |flags| is currently ignored and should be
 * :enum:`NGHTTP2_FLAG_NONE`.
 *
 * This function returns 0 if it succeeds, or one of the following
 * negative error codes:
 *
 * :enum:`NGHTTP2_ERR_NOMEM`
 *     Out of memory.
 * :enum:`NGHTTP2_ERR_INVALID_ARGUMENT`
 *     The |stream_id| is 0.
 */
NGHTTP2_EXTERN int nghttp2_submit_rst_stream(nghttp2_session *session,
                                             uint8_t flags, int32_t stream_id,
                                             uint32_t error_code);

/**
 * @function
 *
 * Stores local settings and submits SETTINGS frame.  The |iv| is the
 * pointer to the array of :type:`nghttp2_settings_entry`.  The |niv|
 * indicates the number of :type:`nghttp2_settings_entry`.
 *
 * The |flags| is currently ignored and should be
 * :enum:`NGHTTP2_FLAG_NONE`.
 *
 * This function does not take ownership of the |iv|.  This function
 * copies all the elements in the |iv|.
 *
 * While updating individual stream's local window size, if the window
 * size becomes strictly larger than NGHTTP2_MAX_WINDOW_SIZE,
 * RST_STREAM is issued against such a stream.
 *
 * SETTINGS with :enum:`NGHTTP2_FLAG_ACK` is automatically submitted
 * by the library and application could not send it at its will.
 *
 * This function returns 0 if it succeeds, or one of the following
 * negative error codes:
 *
 * :enum:`NGHTTP2_ERR_INVALID_ARGUMENT`
 *     The |iv| contains invalid value (e.g., initial window size
 *     strictly greater than (1 << 31) - 1.
 * :enum:`NGHTTP2_ERR_TOO_MANY_INFLIGHT_SETTINGS`
 *     There is already another in-flight SETTINGS.  Note that the
 *     current implementation only allows 1 in-flight SETTINGS frame
 *     without ACK flag set.
 * :enum:`NGHTTP2_ERR_NOMEM`
 *     Out of memory.
 */
NGHTTP2_EXTERN int nghttp2_submit_settings(nghttp2_session *session,
                                           uint8_t flags,
                                           const nghttp2_settings_entry *iv,
                                           size_t niv);

/**
 * @function
 *
 * Submits PUSH_PROMISE frame.
 *
 * The |flags| is currently ignored.  The library handles the
 * CONTINUATION frame internally and it correctly sets END_HEADERS to
 * the last sequence of the PUSH_PROMISE or CONTINUATION frame.
 *
 * The |stream_id| must be client initiated stream ID.
 *
 * The |nva| is an array of name/value pair :type:`nghttp2_nv` with
 * |nvlen| elements.  The application is responsible to include
 * required pseudo-header fields (header field whose name starts with
 * ":") in |nva| and must place pseudo-headers before regular header
 * fields.
 *
 * This function creates copies of all name/value pairs in |nva|.  It
 * also lower-cases all names in |nva|.  The order of elements in
 * |nva| is preserved.
 *
 * The |promised_stream_user_data| is a pointer to an arbitrary data
 * which is associated to the promised stream this frame will open and
 * make it in reserved state.  It is available using
 * `nghttp2_session_get_stream_user_data()`.  The application can
 * access it in :type:`nghttp2_before_frame_send_callback` and
 * :type:`nghttp2_on_frame_send_callback` of this frame.
 *
 * The client side is not allowed to use this function.
 *
 * To submit response headers and data, use
 * `nghttp2_submit_response()`.
 *
 * This function returns assigned promised stream ID if it succeeds,
 * or one of the following negative error codes:
 *
 * :enum:`NGHTTP2_ERR_NOMEM`
 *     Out of memory.
 * :enum:`NGHTTP2_ERR_PROTO`
 *     This function was invoked when |session| is initialized as
 *     client.
 * :enum:`NGHTTP2_ERR_STREAM_ID_NOT_AVAILABLE`
 *     No stream ID is available because maximum stream ID was
 *     reached.
 * :enum:`NGHTTP2_ERR_INVALID_ARGUMENT`
 *     The |stream_id| is 0; The |stream_id| does not designate stream
 *     that peer initiated.
 *
 * .. warning::
 *
 *   This function returns assigned promised stream ID if it succeeds.
 *   But that stream is not opened yet.  The application must not
 *   submit frame to that stream ID before
 *   :type:`nghttp2_before_frame_send_callback` is called for this
 *   frame.
 *
 */
NGHTTP2_EXTERN int32_t
    nghttp2_submit_push_promise(nghttp2_session *session, uint8_t flags,
                                int32_t stream_id, const nghttp2_nv *nva,
                                size_t nvlen, void *promised_stream_user_data);

/**
 * @function
 *
 * Submits PING frame.  You don't have to send PING back when you
 * received PING frame.  The library automatically submits PING frame
 * in this case.
 *
 * The |flags| is currently ignored and should be
 * :enum:`NGHTTP2_FLAG_NONE`.
 *
 * If the |opaque_data| is non ``NULL``, then it should point to the 8
 * bytes array of memory to specify opaque data to send with PING
 * frame.  If the |opaque_data| is ``NULL``, zero-cleared 8 bytes will
 * be sent as opaque data.
 *
 * This function returns 0 if it succeeds, or one of the following
 * negative error codes:
 *
 * :enum:`NGHTTP2_ERR_NOMEM`
 *     Out of memory.
 */
NGHTTP2_EXTERN int nghttp2_submit_ping(nghttp2_session *session, uint8_t flags,
                                       const uint8_t *opaque_data);

/**
 * @function
 *
 * Submits GOAWAY frame with the last stream ID |last_stream_id| and
 * the error code |error_code|.
 *
 * The pre-defined error code is one of :enum:`nghttp2_error_code`.
 *
 * The |flags| is currently ignored and should be
 * :enum:`NGHTTP2_FLAG_NONE`.
 *
 * The |last_stream_id| is peer's stream ID or 0.  So if |session| is
 * initialized as client, |last_stream_id| must be even or 0.  If
 * |session| is initialized as server, |last_stream_id| must be odd or
 * 0.
 *
 * The HTTP/2 specification says last_stream_id must not be increased
 * from the value previously sent.  So the actual value sent as
 * last_stream_id is the minimum value between the given
 * |last_stream_id| and the last_stream_id previously sent to the
 * peer.
 *
 * If the |opaque_data| is not ``NULL`` and |opaque_data_len| is not
 * zero, those data will be sent as additional debug data.  The
 * library makes a copy of the memory region pointed by |opaque_data|
 * with the length |opaque_data_len|, so the caller does not need to
 * keep this memory after the return of this function.  If the
 * |opaque_data_len| is 0, the |opaque_data| could be ``NULL``.
 *
 * After successful transmission of GOAWAY, following things happen.
 * All incoming streams having strictly more than |last_stream_id| are
 * closed.  All incoming HEADERS which starts new stream are simply
 * ignored.  After all active streams are handled, both
 * `nghttp2_session_want_read()` and `nghttp2_session_want_write()`
 * return 0 and the application can close session.
 *
 * This function returns 0 if it succeeds, or one of the following
 * negative error codes:
 *
 * :enum:`NGHTTP2_ERR_NOMEM`
 *     Out of memory.
 * :enum:`NGHTTP2_ERR_INVALID_ARGUMENT`
 *     The |opaque_data_len| is too large; the |last_stream_id| is
 *     invalid.
 */
NGHTTP2_EXTERN int nghttp2_submit_goaway(nghttp2_session *session,
                                         uint8_t flags, int32_t last_stream_id,
                                         uint32_t error_code,
                                         const uint8_t *opaque_data,
                                         size_t opaque_data_len);

/**
 * @function
 *
 * Returns the last stream ID of a stream for which
 * :type:`nghttp2_on_frame_recv_callback` was invoked most recently.
 * The returned value can be used as last_stream_id parameter for
 * `nghttp2_submit_goaway()` and
 * `nghttp2_session_terminate_session2()`.
 *
 * This function always succeeds.
 */
NGHTTP2_EXTERN int32_t
    nghttp2_session_get_last_proc_stream_id(nghttp2_session *session);

/**
 * @function
 *
 * Submits WINDOW_UPDATE frame.
 *
 * The |flags| is currently ignored and should be
 * :enum:`NGHTTP2_FLAG_NONE`.
 *
 * The |stream_id| is the stream ID to send this WINDOW_UPDATE.  To
 * send connection level WINDOW_UPDATE, specify 0 to |stream_id|.
 *
 * If the |window_size_increment| is positive, the WINDOW_UPDATE with
 * that value as window_size_increment is queued.  If the
 * |window_size_increment| is larger than the received bytes from the
 * remote endpoint, the local window size is increased by that
 * difference.
 *
 * If the |window_size_increment| is negative, the local window size
 * is decreased by -|window_size_increment|.  If automatic
 * WINDOW_UPDATE is enabled
 * (`nghttp2_option_set_no_auto_window_update()`), and the library
 * decided that the WINDOW_UPDATE should be submitted, then
 * WINDOW_UPDATE is queued with the current received bytes count.
 *
 * If the |window_size_increment| is 0, the function does nothing and
 * returns 0.
 *
 * This function returns 0 if it succeeds, or one of the following
 * negative error codes:
 *
 * :enum:`NGHTTP2_ERR_FLOW_CONTROL`
 *     The local window size overflow or gets negative.
 * :enum:`NGHTTP2_ERR_NOMEM`
 *     Out of memory.
 */
NGHTTP2_EXTERN int nghttp2_submit_window_update(nghttp2_session *session,
                                                uint8_t flags,
                                                int32_t stream_id,
                                                int32_t window_size_increment);

/**
 * @function
 *
 * Compares ``lhs->name`` of length ``lhs->namelen`` bytes and
 * ``rhs->name`` of length ``rhs->namelen`` bytes.  Returns negative
 * integer if ``lhs->name`` is found to be less than ``rhs->name``; or
 * returns positive integer if ``lhs->name`` is found to be greater
 * than ``rhs->name``; or returns 0 otherwise.
 */
NGHTTP2_EXTERN int nghttp2_nv_compare_name(const nghttp2_nv *lhs,
                                           const nghttp2_nv *rhs);

/**
 * @function
 *
 * A helper function for dealing with NPN in client side or ALPN in
 * server side.  The |in| contains peer's protocol list in preferable
 * order.  The format of |in| is length-prefixed and not
 * null-terminated.  For example, ``HTTP-draft-04/2.0`` and
 * ``http/1.1`` stored in |in| like this::
 *
 *     in[0] = 17
 *     in[1..17] = "HTTP-draft-04/2.0"
 *     in[18] = 8
 *     in[19..26] = "http/1.1"
 *     inlen = 27
 *
 * The selection algorithm is as follows:
 *
 * 1. If peer's list contains HTTP/2 protocol the library supports,
 *    it is selected and returns 1. The following step is not taken.
 *
 * 2. If peer's list contains ``http/1.1``, this function selects
 *    ``http/1.1`` and returns 0.  The following step is not taken.
 *
 * 3. This function selects nothing and returns -1 (So called
 *    non-overlap case).  In this case, |out| and |outlen| are left
 *    untouched.
 *
 * Selecting ``HTTP-draft-04/2.0`` means that ``HTTP-draft-04/2.0`` is
 * written into |*out| and its length (which is 17) is assigned to
 * |*outlen|.
 *
 * For ALPN, refer to
 * https://tools.ietf.org/html/draft-ietf-tls-applayerprotoneg-05
 *
 * See http://technotes.googlecode.com/git/nextprotoneg.html for more
 * details about NPN.
 *
 * For NPN, to use this method you should do something like::
 *
 *     static int select_next_proto_cb(SSL* ssl,
 *                                     unsigned char **out,
 *                                     unsigned char *outlen,
 *                                     const unsigned char *in,
 *                                     unsigned int inlen,
 *                                     void *arg)
 *     {
 *         int rv;
 *         rv = nghttp2_select_next_protocol(out, outlen, in, inlen);
 *         if(rv == 1) {
 *             ((MyType*)arg)->http2_selected = 1;
 *         }
 *         return SSL_TLSEXT_ERR_OK;
 *     }
 *     ...
 *     SSL_CTX_set_next_proto_select_cb(ssl_ctx, select_next_proto_cb, my_obj);
 *
 */
NGHTTP2_EXTERN int nghttp2_select_next_protocol(unsigned char **out,
                                                unsigned char *outlen,
                                                const unsigned char *in,
                                                unsigned int inlen);

/**
 * @function
 *
 * Returns a pointer to a nghttp2_info struct with version information
 * about the run-time library in use.  The |least_version| argument
 * can be set to a 24 bit numerical value for the least accepted
 * version number and if the condition is not met, this function will
 * return a ``NULL``.  Pass in 0 to skip the version checking.
 */
NGHTTP2_EXTERN nghttp2_info *nghttp2_version(int least_version);

/**
 * @function
 *
 * Returns nonzero if the :type:`nghttp2_error` library error code
 * |lib_error| is fatal.
 */
NGHTTP2_EXTERN int nghttp2_is_fatal(int lib_error_code);

/**
 * @function
 *
 * Returns nonzero if HTTP header field name |name| of length |len| is
 * valid according to http://tools.ietf.org/html/rfc7230#section-3.2
 *
 * Because this is a header field name in HTTP2, the upper cased alphabet
 * is treated as error.
 */
NGHTTP2_EXTERN int nghttp2_check_header_name(const uint8_t *name, size_t len);

/**
 * @function
 *
 * Returns nonzero if HTTP header field value |value| of length |len|
 * is valid according to
 * http://tools.ietf.org/html/rfc7230#section-3.2
 */
NGHTTP2_EXTERN int nghttp2_check_header_value(const uint8_t *value, size_t len);

/* HPACK API */

struct nghttp2_hd_deflater;

/**
 * @struct
 *
 * HPACK deflater object.
 */
typedef struct nghttp2_hd_deflater nghttp2_hd_deflater;

/**
 * @function
 *
 * Initializes |*deflater_ptr| for deflating name/values pairs.
 *
 * The |deflate_hd_table_bufsize_max| is the upper bound of header
 * table size the deflater will use.
 *
 * If this function fails, |*deflater_ptr| is left untouched.
 *
 * This function returns 0 if it succeeds, or one of the following
 * negative error codes:
 *
 * :enum:`NGHTTP2_ERR_NOMEM`
 *     Out of memory.
 */
NGHTTP2_EXTERN int nghttp2_hd_deflate_new(nghttp2_hd_deflater **deflater_ptr,
                                          size_t deflate_hd_table_bufsize_max);

/**
 * @function
 *
 * Like `nghttp2_hd_deflate_new()`, but with additional custom memory
 * allocator specified in the |mem|.
 *
 * The |mem| can be ``NULL`` and the call is equivalent to
 * `nghttp2_hd_deflate_new()`.
 *
 * This function does not take ownership |mem|.  The application is
 * responsible for freeing |mem|.
 *
 * The library code does not refer to |mem| pointer after this
 * function returns, so the application can safely free it.
 */
NGHTTP2_EXTERN int nghttp2_hd_deflate_new2(nghttp2_hd_deflater **deflater_ptr,
                                           size_t deflate_hd_table_bufsize_max,
                                           nghttp2_mem *mem);

/**
 * @function
 *
 * Deallocates any resources allocated for |deflater|.
 */
NGHTTP2_EXTERN void nghttp2_hd_deflate_del(nghttp2_hd_deflater *deflater);

/**
 * @function
 *
 * Changes header table size of the |deflater| to
 * |settings_hd_table_bufsize_max| bytes.  This may trigger eviction
 * in the dynamic table.
 *
 * The |settings_hd_table_bufsize_max| should be the value received in
 * SETTINGS_HEADER_TABLE_SIZE.
 *
 * The deflater never uses more memory than
 * ``deflate_hd_table_bufsize_max`` bytes specified in
 * `nghttp2_hd_deflate_new()`.  Therefore, if
 * |settings_hd_table_bufsize_max| > ``deflate_hd_table_bufsize_max``,
 * resulting maximum table size becomes
 * ``deflate_hd_table_bufsize_max``.
 *
 * This function returns 0 if it succeeds, or one of the following
 * negative error codes:
 *
 * :enum:`NGHTTP2_ERR_NOMEM`
 *     Out of memory.
 */
NGHTTP2_EXTERN int
nghttp2_hd_deflate_change_table_size(nghttp2_hd_deflater *deflater,
                                     size_t settings_hd_table_bufsize_max);

/**
 * @function
 *
 * Deflates the |nva|, which has the |nvlen| name/value pairs, into
 * the |buf| of length |buflen|.
 *
 * If |buf| is not large enough to store the deflated header block,
 * this function fails with :enum:`NGHTTP2_ERR_INSUFF_BUFSIZE`.  The
 * caller should use `nghttp2_hd_deflate_bound()` to know the upper
 * bound of buffer size required to deflate given header name/value
 * pairs.
 *
 * Once this function fails, subsequent call of this function always
 * returns :enum:`NGHTTP2_ERR_HEADER_COMP`.
 *
 * After this function returns, it is safe to delete the |nva|.
 *
 * This function returns 0 if it succeeds, or one of the following
 * negative error codes:
 *
 * :enum:`NGHTTP2_ERR_NOMEM`
 *     Out of memory.
 * :enum:`NGHTTP2_ERR_HEADER_COMP`
 *     Deflation process has failed.
 * :enum:`NGHTTP2_ERR_INSUFF_BUFSIZE`
 *     The provided |buflen| size is too small to hold the output.
 */
NGHTTP2_EXTERN ssize_t
    nghttp2_hd_deflate_hd(nghttp2_hd_deflater *deflater, uint8_t *buf,
                          size_t buflen, const nghttp2_nv *nva, size_t nvlen);

/**
 * @function
 *
 * Returns an upper bound on the compressed size after deflation of
 * |nva| of length |nvlen|.
 */
NGHTTP2_EXTERN size_t nghttp2_hd_deflate_bound(nghttp2_hd_deflater *deflater,
                                               const nghttp2_nv *nva,
                                               size_t nvlen);

struct nghttp2_hd_inflater;

/**
 * @struct
 *
 * HPACK inflater object.
 */
typedef struct nghttp2_hd_inflater nghttp2_hd_inflater;

/**
 * @function
 *
 * Initializes |*inflater_ptr| for inflating name/values pairs.
 *
 * If this function fails, |*inflater_ptr| is left untouched.
 *
 * This function returns 0 if it succeeds, or one of the following
 * negative error codes:
 *
 * :enum:`NGHTTP2_ERR_NOMEM`
 *     Out of memory.
 */
NGHTTP2_EXTERN int nghttp2_hd_inflate_new(nghttp2_hd_inflater **inflater_ptr);

/**
 * @function
 *
 * Like `nghttp2_hd_inflate_new()`, but with additional custom memory
 * allocator specified in the |mem|.
 *
 * The |mem| can be ``NULL`` and the call is equivalent to
 * `nghttp2_hd_inflate_new()`.
 *
 * This function does not take ownership |mem|.  The application is
 * responsible for freeing |mem|.
 *
 * The library code does not refer to |mem| pointer after this
 * function returns, so the application can safely free it.
 */
NGHTTP2_EXTERN int nghttp2_hd_inflate_new2(nghttp2_hd_inflater **inflater_ptr,
                                           nghttp2_mem *mem);

/**
 * @function
 *
 * Deallocates any resources allocated for |inflater|.
 */
NGHTTP2_EXTERN void nghttp2_hd_inflate_del(nghttp2_hd_inflater *inflater);

/**
 * @function
 *
 * Changes header table size in the |inflater|.  This may trigger
 * eviction in the dynamic table.
 *
 * The |settings_hd_table_bufsize_max| should be the value transmitted
 * in SETTINGS_HEADER_TABLE_SIZE.
 *
 * This function returns 0 if it succeeds, or one of the following
 * negative error codes:
 *
 * :enum:`NGHTTP2_ERR_NOMEM`
 *     Out of memory.
 */
NGHTTP2_EXTERN int
nghttp2_hd_inflate_change_table_size(nghttp2_hd_inflater *inflater,
                                     size_t settings_hd_table_bufsize_max);

/**
 * @enum
 *
 * The flags for header inflation.
 */
typedef enum {
  /**
   * No flag set.
   */
  NGHTTP2_HD_INFLATE_NONE = 0,
  /**
   * Indicates all headers were inflated.
   */
  NGHTTP2_HD_INFLATE_FINAL = 0x01,
  /**
   * Indicates a header was emitted.
   */
  NGHTTP2_HD_INFLATE_EMIT = 0x02
} nghttp2_hd_inflate_flag;

/**
 * @function
 *
 * Inflates name/value block stored in |in| with length |inlen|.  This
 * function performs decompression.  For each successful emission of
 * header name/value pair, :enum:`NGHTTP2_HD_INFLATE_EMIT` is set in
 * |*inflate_flags| and name/value pair is assigned to the |nv_out|
 * and the function returns.  The caller must not free the members of
 * |nv_out|.
 *
 * The |nv_out| may include pointers to the memory region in the |in|.
 * The caller must retain the |in| while the |nv_out| is used.
 *
 * The application should call this function repeatedly until the
 * ``(*inflate_flags) & NGHTTP2_HD_INFLATE_FINAL`` is nonzero and
 * return value is non-negative.  This means the all input values are
 * processed successfully.  Then the application must call
 * `nghttp2_hd_inflate_end_headers()` to prepare for the next header
 * block input.
 *
 * The caller can feed complete compressed header block.  It also can
 * feed it in several chunks.  The caller must set |in_final| to
 * nonzero if the given input is the last block of the compressed
 * header.
 *
 * This function returns the number of bytes processed if it succeeds,
 * or one of the following negative error codes:
 *
 * :enum:`NGHTTP2_ERR_NOMEM`
 *     Out of memory.
 * :enum:`NGHTTP2_ERR_HEADER_COMP`
 *     Inflation process has failed.
 * :enum:`NGHTTP2_ERR_BUFFER_ERROR`
 *     The heder field name or value is too large.
 *
 * Example follows::
 *
 *     int inflate_header_block(nghttp2_hd_inflater *hd_inflater,
 *                              uint8_t *in, size_t inlen, int final)
 *     {
 *         ssize_t rv;
 *
 *         for(;;) {
 *             nghttp2_nv nv;
 *             int inflate_flags = 0;
 *
 *             rv = nghttp2_hd_inflate_hd(hd_inflater, &nv, &inflate_flags,
 *                                        in, inlen, final);
 *
 *             if(rv < 0) {
 *                 fprintf(stderr, "inflate failed with error code %zd", rv);
 *                 return -1;
 *             }
 *
 *             in += rv;
 *             inlen -= rv;
 *
 *             if(inflate_flags & NGHTTP2_HD_INFLATE_EMIT) {
 *                 fwrite(nv.name, nv.namelen, 1, stderr);
 *                 fprintf(stderr, ": ");
 *                 fwrite(nv.value, nv.valuelen, 1, stderr);
 *                 fprintf(stderr, "\n");
 *             }
 *             if(inflate_flags & NGHTTP2_HD_INFLATE_FINAL) {
 *                 nghttp2_hd_inflate_end_headers(hd_inflater);
 *                 break;
 *             }
 *             if((inflate_flags & NGHTTP2_HD_INFLATE_EMIT) == 0 &&
 *                inlen == 0) {
 *                break;
 *             }
 *         }
 *
 *         return 0;
 *     }
 *
 */
NGHTTP2_EXTERN ssize_t nghttp2_hd_inflate_hd(nghttp2_hd_inflater *inflater,
                                             nghttp2_nv *nv_out,
                                             int *inflate_flags, uint8_t *in,
                                             size_t inlen, int in_final);

/**
 * @function
 *
 * Signals the end of decompression for one header block.
 *
 * This function returns 0 if it succeeds. Currently this function
 * always succeeds.
 */
NGHTTP2_EXTERN int
nghttp2_hd_inflate_end_headers(nghttp2_hd_inflater *inflater);

#ifdef __cplusplus
}
#endif

#endif /* NGHTTP2_H */<|MERGE_RESOLUTION|>--- conflicted
+++ resolved
@@ -1256,25 +1256,14 @@
 /**
  * @functypedef
  *
-<<<<<<< HEAD
- * Callback function invoked by `nghttp2_session_recv()` when an
- * invalid non-DATA frame is received.  The error is indicated by the
- * |lib_error_code|, which is one of the values defined in
- * :type:`nghttp2_error`.  When this callback function is invoked, the
- * library automatically submits either RST_STREAM or GOAWAY frame.
- * The |user_data| pointer is the third argument passed in to the call
- * to `nghttp2_session_client_new()` or
- * `nghttp2_session_server_new()`.
-=======
  * Callback function invoked by `nghttp2_session_recv()` and
  * `nghttp2_session_mem_recv()` when an invalid non-DATA frame is
- * received.  The |error_code| indicates the error.  It is usually one
- * of the :enum:`nghttp2_error_code` but that is not guaranteed.  When
- * this callback function is invoked, the library automatically
- * submits either RST_STREAM or GOAWAY frame.  The |user_data| pointer
- * is the third argument passed in to the call to
+ * received.  The error is indicated by the |lib_error_code|, which is
+ * one of the values defined in :type:`nghttp2_error`.  When this
+ * callback function is invoked, the library automatically submits
+ * either RST_STREAM or GOAWAY frame.  The |user_data| pointer is the
+ * third argument passed in to the call to
  * `nghttp2_session_client_new()` or `nghttp2_session_server_new()`.
->>>>>>> 6b0b8ea7
  *
  * If frame is HEADERS or PUSH_PROMISE, the ``nva`` and ``nvlen``
  * member of their data structure are always ``NULL`` and 0
