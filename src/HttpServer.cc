/*
 * nghttp2 - HTTP/2 C Library
 *
 * Copyright (c) 2013 Tatsuhiro Tsujikawa
 *
 * Permission is hereby granted, free of charge, to any person obtaining
 * a copy of this software and associated documentation files (the
 * "Software"), to deal in the Software without restriction, including
 * without limitation the rights to use, copy, modify, merge, publish,
 * distribute, sublicense, and/or sell copies of the Software, and to
 * permit persons to whom the Software is furnished to do so, subject to
 * the following conditions:
 *
 * The above copyright notice and this permission notice shall be
 * included in all copies or substantial portions of the Software.
 *
 * THE SOFTWARE IS PROVIDED "AS IS", WITHOUT WARRANTY OF ANY KIND,
 * EXPRESS OR IMPLIED, INCLUDING BUT NOT LIMITED TO THE WARRANTIES OF
 * MERCHANTABILITY, FITNESS FOR A PARTICULAR PURPOSE AND
 * NONINFRINGEMENT. IN NO EVENT SHALL THE AUTHORS OR COPYRIGHT HOLDERS BE
 * LIABLE FOR ANY CLAIM, DAMAGES OR OTHER LIABILITY, WHETHER IN AN ACTION
 * OF CONTRACT, TORT OR OTHERWISE, ARISING FROM, OUT OF OR IN CONNECTION
 * WITH THE SOFTWARE OR THE USE OR OTHER DEALINGS IN THE SOFTWARE.
 */
#include "HttpServer.h"

#include <sys/stat.h>
#ifdef HAVE_SYS_SOCKET_H
#include <sys/socket.h>
#endif // HAVE_SYS_SOCKET_H
#ifdef HAVE_NETDB_H
#include <netdb.h>
#endif // HAVE_NETDB_H
#ifdef HAVE_UNISTD_H
#include <unistd.h>
#endif // HAVE_UNISTD_H
#ifdef HAVE_FCNTL_H
#include <fcntl.h>
#endif // HAVE_FCNTL_H
#ifdef HAVE_NETINET_IN_H
#include <netinet/in.h>
#endif // HAVE_NETINET_IN_H
#include <netinet/tcp.h>
#ifdef HAVE_ARPA_INET_H
#include <arpa/inet.h>
#endif // HAVE_ARPA_INET_H

#include <cassert>
#include <set>
#include <iostream>
#include <thread>
#include <mutex>
#include <deque>

#include <openssl/err.h>

#include <zlib.h>

#include "app_helper.h"
#include "http2.h"
#include "util.h"
#include "ssl.h"
#include "template.h"

#ifndef O_BINARY
#define O_BINARY (0)
#endif // O_BINARY

namespace nghttp2 {

namespace {
const std::string DEFAULT_HTML = "index.html";
const std::string NGHTTPD_SERVER = "nghttpd nghttp2/" NGHTTP2_VERSION;
} // namespace

namespace {
void delete_handler(Http2Handler *handler) {
  handler->remove_self();
  delete handler;
}
} // namespace

namespace {
void print_session_id(int64_t id) { std::cout << "[id=" << id << "] "; }
} // namespace

namespace {
template <typename Array> void append_nv(Stream *stream, const Array &nva) {
  for (size_t i = 0; i < nva.size(); ++i) {
    auto &nv = nva[i];
    auto token = http2::lookup_token(nv.name, nv.namelen);
    if (token != -1) {
      http2::index_header(stream->hdidx, token, i);
    }
    http2::add_header(stream->headers, nv.name, nv.namelen, nv.value,
                      nv.valuelen, nv.flags & NGHTTP2_NV_FLAG_NO_INDEX, token);
  }
}
} // namespace

Config::Config()
<<<<<<< HEAD
    : stream_read_timeout(60.), stream_write_timeout(60.), data_ptr(nullptr),
      padding(0), num_worker(1), max_concurrent_streams(100),
      header_table_size(-1), port(0), verbose(false), daemon(false),
      verify_client(false), no_tls(false), error_gzip(false),
      early_response(false), hexdump(false) {}
=======
    : stream_read_timeout(60.), stream_write_timeout(60.),
      session_option(nullptr), data_ptr(nullptr), padding(0), num_worker(1),
      max_concurrent_streams(100), header_table_size(-1), port(0),
      verbose(false), daemon(false), verify_client(false), no_tls(false),
      error_gzip(false), early_response(false), hexdump(false),
      echo_upload(false) {
  nghttp2_option_new(&session_option);
  nghttp2_option_set_recv_client_preface(session_option, 1);
}
>>>>>>> 92a20c76

Config::~Config() {}

namespace {
void stream_timeout_cb(struct ev_loop *loop, ev_timer *w, int revents) {
  int rv;
  auto stream = static_cast<Stream *>(w->data);
  auto hd = stream->handler;
  auto config = hd->get_config();

  ev_timer_stop(hd->get_loop(), &stream->rtimer);
  ev_timer_stop(hd->get_loop(), &stream->wtimer);

  if (config->verbose) {
    print_session_id(hd->session_id());
    print_timer();
    std::cout << " timeout stream_id=" << stream->stream_id << std::endl;
  }

  hd->submit_rst_stream(stream, NGHTTP2_INTERNAL_ERROR);

  rv = hd->on_write();
  if (rv == -1) {
    delete_handler(hd);
  }
}
} // namespace

namespace {
void add_stream_read_timeout(Stream *stream) {
  auto hd = stream->handler;
  ev_timer_again(hd->get_loop(), &stream->rtimer);
}
} // namespace

namespace {
void add_stream_read_timeout_if_pending(Stream *stream) {
  auto hd = stream->handler;
  if (ev_is_active(&stream->rtimer)) {
    ev_timer_again(hd->get_loop(), &stream->rtimer);
  }
}
} // namespace

namespace {
void add_stream_write_timeout(Stream *stream) {
  auto hd = stream->handler;
  ev_timer_again(hd->get_loop(), &stream->wtimer);
}
} // namespace

namespace {
void remove_stream_read_timeout(Stream *stream) {
  auto hd = stream->handler;
  ev_timer_stop(hd->get_loop(), &stream->rtimer);
}
} // namespace

namespace {
void remove_stream_write_timeout(Stream *stream) {
  auto hd = stream->handler;
  ev_timer_stop(hd->get_loop(), &stream->wtimer);
}
} // namespace

namespace {
void fill_callback(nghttp2_session_callbacks *callbacks, const Config *config);
} // namespace

class Sessions {
public:
  Sessions(HttpServer *sv, struct ev_loop *loop, const Config *config,
           SSL_CTX *ssl_ctx)
      : sv_(sv), loop_(loop), config_(config), ssl_ctx_(ssl_ctx),
        callbacks_(nullptr), next_session_id_(1), tstamp_cached_(ev_now(loop)),
        cached_date_(util::http_date(tstamp_cached_)) {
    nghttp2_session_callbacks_new(&callbacks_);

    fill_callback(callbacks_, config_);
  }
  ~Sessions() {
    for (auto handler : handlers_) {
      delete handler;
    }
    nghttp2_session_callbacks_del(callbacks_);
  }
  void add_handler(Http2Handler *handler) { handlers_.insert(handler); }
  void remove_handler(Http2Handler *handler) { handlers_.erase(handler); }
  SSL_CTX *get_ssl_ctx() const { return ssl_ctx_; }
  SSL *ssl_session_new(int fd) {
    SSL *ssl = SSL_new(ssl_ctx_);
    if (!ssl) {
      std::cerr << "SSL_new() failed" << std::endl;
      return nullptr;
    }
    if (SSL_set_fd(ssl, fd) == 0) {
      std::cerr << "SSL_set_fd() failed" << std::endl;
      SSL_free(ssl);
      return nullptr;
    }
    return ssl;
  }
  const Config *get_config() const { return config_; }
  struct ev_loop *get_loop() const {
    return loop_;
  }
  int64_t get_next_session_id() {
    auto session_id = next_session_id_;
    if (next_session_id_ == std::numeric_limits<int64_t>::max()) {
      next_session_id_ = 1;
    } else {
      ++next_session_id_;
    }
    return session_id;
  }
  const nghttp2_session_callbacks *get_callbacks() const { return callbacks_; }
  void accept_connection(int fd) {
    util::make_socket_nodelay(fd);
    SSL *ssl = nullptr;
    if (ssl_ctx_) {
      ssl = ssl_session_new(fd);
      if (!ssl) {
        close(fd);
        return;
      }
    }
    auto handler =
        make_unique<Http2Handler>(this, fd, ssl, get_next_session_id());
    handler->setup_bev();
    if (!ssl) {
      if (handler->connection_made() != 0) {
        return;
      }
    }
    add_handler(handler.release());
  }
  void update_cached_date() { cached_date_ = util::http_date(tstamp_cached_); }
  const std::string &get_cached_date() {
    auto t = ev_now(loop_);
    if (t != tstamp_cached_) {
      tstamp_cached_ = t;
      update_cached_date();
    }
    return cached_date_;
  }
  FileEntry *get_cached_fd(const std::string &path) {
    auto i = fd_cache_.find(path);
    if (i == std::end(fd_cache_)) {
      return nullptr;
    }
    auto &ent = (*i).second;
    ++ent.usecount;
    return &ent;
  }
  FileEntry *cache_fd(const std::string &path, const FileEntry &ent) {
    auto rv = fd_cache_.emplace(path, ent);
    return &(*rv.first).second;
  }
  void release_fd(const std::string &path) {
    auto i = fd_cache_.find(path);
    if (i == std::end(fd_cache_)) {
      return;
    }
    auto &ent = (*i).second;
    if (--ent.usecount == 0) {
      close(ent.fd);
      fd_cache_.erase(i);
    }
  }
  const HttpServer *get_server() const { return sv_; }

private:
  std::set<Http2Handler *> handlers_;
  // cache for file descriptors to read file.
  std::map<std::string, FileEntry> fd_cache_;
  HttpServer *sv_;
  struct ev_loop *loop_;
  const Config *config_;
  SSL_CTX *ssl_ctx_;
  nghttp2_session_callbacks *callbacks_;
  int64_t next_session_id_;
  ev_tstamp tstamp_cached_;
  std::string cached_date_;
};

Stream::Stream(Http2Handler *handler, int32_t stream_id)
    : handler(handler), file_ent(nullptr), body_length(0), body_offset(0),
      stream_id(stream_id), echo_upload(false) {
  auto config = handler->get_config();
  ev_timer_init(&rtimer, stream_timeout_cb, 0., config->stream_read_timeout);
  ev_timer_init(&wtimer, stream_timeout_cb, 0., config->stream_write_timeout);
  rtimer.data = this;
  wtimer.data = this;

  headers.reserve(10);

  http2::init_hdidx(hdidx);
}

Stream::~Stream() {
  if (file_ent != nullptr) {
    auto sessions = handler->get_sessions();
    sessions->release_fd(file_ent->path);
  }

  auto loop = handler->get_loop();
  ev_timer_stop(loop, &rtimer);
  ev_timer_stop(loop, &wtimer);
}

namespace {
void on_session_closed(Http2Handler *hd, int64_t session_id) {
  if (hd->get_config()->verbose) {
    print_session_id(session_id);
    print_timer();
    std::cout << " closed" << std::endl;
  }
}
} // namespace

namespace {
void settings_timeout_cb(struct ev_loop *loop, ev_timer *w, int revents) {
  auto hd = static_cast<Http2Handler *>(w->data);
  hd->terminate_session(NGHTTP2_SETTINGS_TIMEOUT);
  hd->on_write();
}
} // namespace

namespace {
void readcb(struct ev_loop *loop, ev_io *w, int revents) {
  int rv;
  auto handler = static_cast<Http2Handler *>(w->data);

  rv = handler->on_read();
  if (rv == -1) {
    delete_handler(handler);
  }
}
} // namespace

namespace {
void writecb(struct ev_loop *loop, ev_io *w, int revents) {
  int rv;
  auto handler = static_cast<Http2Handler *>(w->data);

  rv = handler->on_write();
  if (rv == -1) {
    delete_handler(handler);
  }
}
} // namespace

Http2Handler::Http2Handler(Sessions *sessions, int fd, SSL *ssl,
                           int64_t session_id)
    : session_id_(session_id), session_(nullptr), sessions_(sessions),
      ssl_(ssl), data_pending_(nullptr), data_pendinglen_(0), fd_(fd) {
  ev_timer_init(&settings_timerev_, settings_timeout_cb, 10., 0.);
  ev_io_init(&wev_, writecb, fd, EV_WRITE);
  ev_io_init(&rev_, readcb, fd, EV_READ);

  settings_timerev_.data = this;
  wev_.data = this;
  rev_.data = this;

  auto loop = sessions_->get_loop();
  ev_io_start(loop, &rev_);

  if (ssl) {
    SSL_set_accept_state(ssl);
    read_ = &Http2Handler::tls_handshake;
    write_ = &Http2Handler::tls_handshake;
  } else {
    read_ = &Http2Handler::read_clear;
    write_ = &Http2Handler::write_clear;
  }
}

Http2Handler::~Http2Handler() {
  on_session_closed(this, session_id_);
  nghttp2_session_del(session_);
  if (ssl_) {
    SSL_set_shutdown(ssl_, SSL_RECEIVED_SHUTDOWN);
    ERR_clear_error();
    SSL_shutdown(ssl_);
  }
  auto loop = sessions_->get_loop();
  ev_timer_stop(loop, &settings_timerev_);
  ev_io_stop(loop, &rev_);
  ev_io_stop(loop, &wev_);
  if (ssl_) {
    SSL_free(ssl_);
  }
  shutdown(fd_, SHUT_WR);
  close(fd_);
}

void Http2Handler::remove_self() { sessions_->remove_handler(this); }

struct ev_loop *Http2Handler::get_loop() const {
  return sessions_->get_loop();
}

Http2Handler::WriteBuf *Http2Handler::get_wb() { return &wb_; }

int Http2Handler::setup_bev() { return 0; }

int Http2Handler::fill_wb() {
  if (data_pending_) {
    auto n = std::min(wb_.wleft(), data_pendinglen_);
    wb_.write(data_pending_, n);
    if (n < data_pendinglen_) {
      data_pending_ += n;
      data_pendinglen_ -= n;
      return 0;
    }

    data_pending_ = nullptr;
    data_pendinglen_ = 0;
  }

  for (;;) {
    const uint8_t *data;
    auto datalen = nghttp2_session_mem_send(session_, &data);

    if (datalen < 0) {
      std::cerr << "nghttp2_session_mem_send() returned error: "
                << nghttp2_strerror(datalen) << std::endl;
      return -1;
    }
    if (datalen == 0) {
      break;
    }
    auto n = wb_.write(data, datalen);
    if (n < static_cast<decltype(n)>(datalen)) {
      data_pending_ = data + n;
      data_pendinglen_ = datalen - n;
      break;
    }
  }
  return 0;
}

int Http2Handler::read_clear() {
  int rv;
  std::array<uint8_t, 8192> buf;

  for (;;) {
    ssize_t nread;
    while ((nread = read(fd_, buf.data(), buf.size())) == -1 && errno == EINTR)
      ;
    if (nread == -1) {
      if (errno == EAGAIN || errno == EWOULDBLOCK) {
        break;
      }
      return -1;
    }
    if (nread == 0) {
      return -1;
    }

    if (get_config()->hexdump) {
      util::hexdump(stdout, buf.data(), nread);
    }

    rv = nghttp2_session_mem_recv(session_, buf.data(), nread);
    if (rv < 0) {
      if (rv != NGHTTP2_ERR_BAD_CLIENT_MAGIC) {
        std::cerr << "nghttp2_session_mem_recv() returned error: "
                  << nghttp2_strerror(rv) << std::endl;
      }
      return -1;
    }
  }

  return write_(*this);
}

int Http2Handler::write_clear() {
  auto loop = sessions_->get_loop();
  for (;;) {
    if (wb_.rleft() > 0) {
      ssize_t nwrite;
      while ((nwrite = write(fd_, wb_.pos, wb_.rleft())) == -1 &&
             errno == EINTR)
        ;
      if (nwrite == -1) {
        if (errno == EAGAIN || errno == EWOULDBLOCK) {
          ev_io_start(loop, &wev_);
          return 0;
        }
        return -1;
      }
      wb_.drain(nwrite);
      continue;
    }
    wb_.reset();
    if (fill_wb() != 0) {
      return -1;
    }
    if (wb_.rleft() == 0) {
      break;
    }
  }

  if (wb_.rleft() == 0) {
    ev_io_stop(loop, &wev_);
  } else {
    ev_io_start(loop, &wev_);
  }

  if (nghttp2_session_want_read(session_) == 0 &&
      nghttp2_session_want_write(session_) == 0 && wb_.rleft() == 0) {
    return -1;
  }

  return 0;
}

int Http2Handler::tls_handshake() {
  ev_io_stop(sessions_->get_loop(), &wev_);

  ERR_clear_error();

  auto rv = SSL_do_handshake(ssl_);

  if (rv == 0) {
    return -1;
  }

  if (rv < 0) {
    auto err = SSL_get_error(ssl_, rv);
    switch (err) {
    case SSL_ERROR_WANT_READ:
      return 0;
    case SSL_ERROR_WANT_WRITE:
      ev_io_start(sessions_->get_loop(), &wev_);
      return 0;
    default:
      return -1;
    }
  }

  if (sessions_->get_config()->verbose) {
    std::cerr << "SSL/TLS handshake completed" << std::endl;
  }

  if (verify_npn_result() != 0) {
    return -1;
  }

  read_ = &Http2Handler::read_tls;
  write_ = &Http2Handler::write_tls;

  if (connection_made() != 0) {
    return -1;
  }

  return 0;
}

int Http2Handler::read_tls() {
  std::array<uint8_t, 8192> buf;

  ERR_clear_error();

  for (;;) {
    auto rv = SSL_read(ssl_, buf.data(), buf.size());

    if (rv == 0) {
      return -1;
    }

    if (rv < 0) {
      auto err = SSL_get_error(ssl_, rv);
      switch (err) {
      case SSL_ERROR_WANT_READ:
        goto fin;
      case SSL_ERROR_WANT_WRITE:
        // renegotiation started
        return -1;
      default:
        return -1;
      }
    }

    auto nread = rv;

    if (get_config()->hexdump) {
      util::hexdump(stdout, buf.data(), nread);
    }

    rv = nghttp2_session_mem_recv(session_, buf.data(), nread);
    if (rv < 0) {
      if (rv != NGHTTP2_ERR_BAD_CLIENT_MAGIC) {
        std::cerr << "nghttp2_session_mem_recv() returned error: "
                  << nghttp2_strerror(rv) << std::endl;
      }
      return -1;
    }
  }

fin:
  return write_(*this);
}

int Http2Handler::write_tls() {
  auto loop = sessions_->get_loop();

  ERR_clear_error();

  for (;;) {
    if (wb_.rleft() > 0) {
      auto rv = SSL_write(ssl_, wb_.pos, wb_.rleft());

      if (rv == 0) {
        return -1;
      }

      if (rv < 0) {
        auto err = SSL_get_error(ssl_, rv);
        switch (err) {
        case SSL_ERROR_WANT_READ:
          // renegotiation started
          return -1;
        case SSL_ERROR_WANT_WRITE:
          ev_io_start(sessions_->get_loop(), &wev_);
          return 0;
        default:
          return -1;
        }
      }

      wb_.drain(rv);
      continue;
    }
    wb_.reset();
    if (fill_wb() != 0) {
      return -1;
    }
    if (wb_.rleft() == 0) {
      break;
    }
  }

  if (wb_.rleft() == 0) {
    ev_io_stop(loop, &wev_);
  } else {
    ev_io_start(loop, &wev_);
  }

  if (nghttp2_session_want_read(session_) == 0 &&
      nghttp2_session_want_write(session_) == 0 && wb_.rleft() == 0) {
    return -1;
  }

  return 0;
}

int Http2Handler::on_read() { return read_(*this); }

int Http2Handler::on_write() { return write_(*this); }

int Http2Handler::connection_made() {
  int r;

  r = nghttp2_session_server_new(&session_, sessions_->get_callbacks(), this);

  if (r != 0) {
    return r;
  }

  auto config = sessions_->get_config();
  std::array<nghttp2_settings_entry, 4> entry;
  size_t niv = 1;

  entry[0].settings_id = NGHTTP2_SETTINGS_MAX_CONCURRENT_STREAMS;
  entry[0].value = config->max_concurrent_streams;

  if (config->header_table_size >= 0) {
    entry[niv].settings_id = NGHTTP2_SETTINGS_HEADER_TABLE_SIZE;
    entry[niv].value = config->header_table_size;
    ++niv;
  }
  r = nghttp2_submit_settings(session_, NGHTTP2_FLAG_NONE, entry.data(), niv);
  if (r != 0) {
    return r;
  }

  ev_timer_start(sessions_->get_loop(), &settings_timerev_);

  return on_write();
}

int Http2Handler::verify_npn_result() {
  const unsigned char *next_proto = nullptr;
  unsigned int next_proto_len;
  // Check the negotiated protocol in NPN or ALPN
  SSL_get0_next_proto_negotiated(ssl_, &next_proto, &next_proto_len);
  for (int i = 0; i < 2; ++i) {
    if (next_proto) {
      if (sessions_->get_config()->verbose) {
        std::string proto(next_proto, next_proto + next_proto_len);
        std::cout << "The negotiated protocol: " << proto << std::endl;
      }
      if (util::check_h2_is_selected(next_proto, next_proto_len)) {
        return 0;
      }
      break;
    } else {
#if OPENSSL_VERSION_NUMBER >= 0x10002000L
      SSL_get0_alpn_selected(ssl_, &next_proto, &next_proto_len);
#else  // OPENSSL_VERSION_NUMBER < 0x10002000L
      break;
#endif // OPENSSL_VERSION_NUMBER < 0x10002000L
    }
  }
  if (sessions_->get_config()->verbose) {
    std::cerr << "Client did not advertise HTTP/2 protocol."
              << " (nghttp2 expects " << NGHTTP2_PROTO_VERSION_ID << ")"
              << std::endl;
  }
  return -1;
}

int Http2Handler::submit_file_response(const std::string &status,
                                       Stream *stream, time_t last_modified,
                                       off_t file_length,
                                       nghttp2_data_provider *data_prd) {
  std::string content_length = util::utos(file_length);
  std::string last_modified_str;
  auto nva = make_array(http2::make_nv_ls(":status", status),
                        http2::make_nv_ls("server", NGHTTPD_SERVER),
                        http2::make_nv_ls("content-length", content_length),
                        http2::make_nv_ll("cache-control", "max-age=3600"),
                        http2::make_nv_ls("date", sessions_->get_cached_date()),
                        http2::make_nv_ll("", ""), http2::make_nv_ll("", ""));
  size_t nvlen = 5;
  if (last_modified != 0) {
    last_modified_str = util::http_date(last_modified);
    nva[nvlen++] = http2::make_nv_ls("last-modified", last_modified_str);
  }
  auto &trailer = get_config()->trailer;
  std::string trailer_names;
  if (!trailer.empty()) {
    trailer_names = trailer[0].name;
    for (size_t i = 1; i < trailer.size(); ++i) {
      trailer_names += ", ";
      trailer_names += trailer[i].name;
    }
    nva[nvlen++] = http2::make_nv_ls("trailer", trailer_names);
  }
  return nghttp2_submit_response(session_, stream->stream_id, nva.data(), nvlen,
                                 data_prd);
}

int Http2Handler::submit_response(const std::string &status, int32_t stream_id,
                                  const Headers &headers,
                                  nghttp2_data_provider *data_prd) {
  auto nva = std::vector<nghttp2_nv>();
  nva.reserve(3 + headers.size());
  nva.push_back(http2::make_nv_ls(":status", status));
  nva.push_back(http2::make_nv_ls("server", NGHTTPD_SERVER));
  nva.push_back(http2::make_nv_ls("date", sessions_->get_cached_date()));
  for (auto &nv : headers) {
    nva.push_back(http2::make_nv(nv.name, nv.value, nv.no_index));
  }
  int r = nghttp2_submit_response(session_, stream_id, nva.data(), nva.size(),
                                  data_prd);
  return r;
}

int Http2Handler::submit_response(const std::string &status, int32_t stream_id,
                                  nghttp2_data_provider *data_prd) {
  auto nva = make_array(http2::make_nv_ls(":status", status),
                        http2::make_nv_ls("server", NGHTTPD_SERVER));
  return nghttp2_submit_response(session_, stream_id, nva.data(), nva.size(),
                                 data_prd);
}

int Http2Handler::submit_non_final_response(const std::string &status,
                                            int32_t stream_id) {
  auto nva = make_array(http2::make_nv_ls(":status", status));
  return nghttp2_submit_headers(session_, NGHTTP2_FLAG_NONE, stream_id, nullptr,
                                nva.data(), nva.size(), nullptr);
}

int Http2Handler::submit_push_promise(Stream *stream,
                                      const std::string &push_path) {
  auto authority =
      http2::get_header(stream->hdidx, http2::HD__AUTHORITY, stream->headers);

  if (!authority) {
    authority =
        http2::get_header(stream->hdidx, http2::HD_HOST, stream->headers);
  }

  auto nva =
      make_array(http2::make_nv_ll(":method", "GET"),
                 http2::make_nv_ls(":path", push_path),
                 get_config()->no_tls ? http2::make_nv_ll(":scheme", "http")
                                      : http2::make_nv_ll(":scheme", "https"),
                 http2::make_nv_ls(":authority", authority->value));

  auto promised_stream_id = nghttp2_submit_push_promise(
      session_, NGHTTP2_FLAG_END_HEADERS, stream->stream_id, nva.data(),
      nva.size(), nullptr);

  if (promised_stream_id < 0) {
    return promised_stream_id;
  }

  auto promised_stream = make_unique<Stream>(this, promised_stream_id);

  append_nv(promised_stream.get(), nva);
  add_stream(promised_stream_id, std::move(promised_stream));

  return 0;
}

int Http2Handler::submit_rst_stream(Stream *stream, uint32_t error_code) {
  remove_stream_read_timeout(stream);
  remove_stream_write_timeout(stream);

  return nghttp2_submit_rst_stream(session_, NGHTTP2_FLAG_NONE,
                                   stream->stream_id, error_code);
}

void Http2Handler::add_stream(int32_t stream_id,
                              std::unique_ptr<Stream> stream) {
  id2stream_[stream_id] = std::move(stream);
}

void Http2Handler::remove_stream(int32_t stream_id) {
  id2stream_.erase(stream_id);
}

Stream *Http2Handler::get_stream(int32_t stream_id) {
  auto itr = id2stream_.find(stream_id);
  if (itr == std::end(id2stream_)) {
    return nullptr;
  } else {
    return (*itr).second.get();
  }
}

int64_t Http2Handler::session_id() const { return session_id_; }

Sessions *Http2Handler::get_sessions() const { return sessions_; }

const Config *Http2Handler::get_config() const {
  return sessions_->get_config();
}

void Http2Handler::remove_settings_timer() {
  ev_timer_stop(sessions_->get_loop(), &settings_timerev_);
}

void Http2Handler::terminate_session(uint32_t error_code) {
  nghttp2_session_terminate_session(session_, error_code);
}

ssize_t file_read_callback(nghttp2_session *session, int32_t stream_id,
                           uint8_t *buf, size_t length, uint32_t *data_flags,
                           nghttp2_data_source *source, void *user_data) {
  int rv;
  auto hd = static_cast<Http2Handler *>(user_data);
  auto stream = hd->get_stream(stream_id);

  auto nread = std::min(stream->body_length - stream->body_offset,
                        static_cast<int64_t>(length));

  *data_flags |= NGHTTP2_DATA_FLAG_NO_COPY;

  if (nread == 0 || stream->body_length == stream->body_offset + nread) {
    *data_flags |= NGHTTP2_DATA_FLAG_EOF;

    auto config = hd->get_config();
    if (!config->trailer.empty()) {
      std::vector<nghttp2_nv> nva;
      nva.reserve(config->trailer.size());
      for (auto &kv : config->trailer) {
        nva.push_back(http2::make_nv(kv.name, kv.value, kv.no_index));
      }
      rv = nghttp2_submit_trailer(session, stream_id, nva.data(), nva.size());
      if (rv != 0) {
        if (nghttp2_is_fatal(rv)) {
          return NGHTTP2_ERR_CALLBACK_FAILURE;
        }
      } else {
        *data_flags |= NGHTTP2_DATA_FLAG_NO_END_STREAM;
      }
    }

    if (nghttp2_session_get_stream_remote_close(session, stream_id) == 0) {
      remove_stream_read_timeout(stream);
      remove_stream_write_timeout(stream);

      hd->submit_rst_stream(stream, NGHTTP2_NO_ERROR);
    }
  }

  return nread;
}

namespace {
void prepare_status_response(Stream *stream, Http2Handler *hd, int status) {
  auto sessions = hd->get_sessions();
  auto status_page = sessions->get_server()->get_status_page(status);
  auto file_ent = &status_page->file_ent;

  // we don't set stream->file_ent since we don't want to expire it.
  stream->body_length = file_ent->length;
  nghttp2_data_provider data_prd;
  data_prd.source.fd = file_ent->fd;
  data_prd.read_callback = file_read_callback;

  Headers headers;
  headers.emplace_back("content-type", "text/html; charset=UTF-8");
  hd->submit_response(status_page->status, stream->stream_id, headers,
                      &data_prd);
}
} // namespace

namespace {
void prepare_echo_response(Stream *stream, Http2Handler *hd) {
  auto length = lseek(stream->file_ent->fd, 0, SEEK_END);
  if (length == -1) {
    hd->submit_rst_stream(stream, NGHTTP2_INTERNAL_ERROR);
    return;
  }
  stream->body_length = length;
  if (lseek(stream->file_ent->fd, 0, SEEK_SET) == -1) {
    hd->submit_rst_stream(stream, NGHTTP2_INTERNAL_ERROR);
    return;
  }
  nghttp2_data_provider data_prd;
  data_prd.source.fd = stream->file_ent->fd;
  data_prd.read_callback = file_read_callback;

  Headers headers;
  headers.emplace_back("nghttpd-response", "echo");
  headers.emplace_back("content-length", util::utos(length));

  hd->submit_response("200", stream->stream_id, headers, &data_prd);
}
} // namespace

namespace {
bool prepare_upload_temp_store(Stream *stream, Http2Handler *hd) {
  auto sessions = hd->get_sessions();

  char tempfn[] = "/tmp/nghttpd.temp.XXXXXX";
  auto fd = mkstemp(tempfn);
  if (fd == -1) {
    return false;
  }
  unlink(tempfn);
  // Ordinary request never start with "echo:".  The length is 0 for
  // now.  We will update it when we get whole request body.
  stream->file_ent = sessions->cache_fd(std::string("echo:") + tempfn,
                                        FileEntry(tempfn, 0, 0, fd));
  stream->echo_upload = true;
  return true;
}
} // namespace

namespace {
void prepare_redirect_response(Stream *stream, Http2Handler *hd,
                               const std::string &path, int status) {
  auto scheme =
      http2::get_header(stream->hdidx, http2::HD__SCHEME, stream->headers);
  auto authority =
      http2::get_header(stream->hdidx, http2::HD__AUTHORITY, stream->headers);
  if (!authority) {
    authority =
        http2::get_header(stream->hdidx, http2::HD_HOST, stream->headers);
  }

  auto redirect_url = scheme->value;
  redirect_url += "://";
  redirect_url += authority->value;
  redirect_url += path;

  auto headers = Headers{{"location", redirect_url}};

  auto sessions = hd->get_sessions();
  auto status_page = sessions->get_server()->get_status_page(status);

  hd->submit_response(status_page->status, stream->stream_id, headers, nullptr);
}
} // namespace

namespace {
void prepare_response(Stream *stream, Http2Handler *hd,
                      bool allow_push = true) {
  int rv;
  auto reqpath =
      http2::get_header(stream->hdidx, http2::HD__PATH, stream->headers)->value;
  auto ims =
      get_header(stream->hdidx, http2::HD_IF_MODIFIED_SINCE, stream->headers);

  time_t last_mod = 0;
  bool last_mod_found = false;
  if (ims) {
    last_mod_found = true;
    last_mod = util::parse_http_date(ims->value);
  }
  auto query_pos = reqpath.find("?");
  std::string url;
  if (query_pos != std::string::npos) {
    // Do not response to this request to allow clients to test timeouts.
    if (reqpath.find("nghttpd_do_not_respond_to_req=yes", query_pos) !=
        std::string::npos) {
      return;
    }
    url = reqpath.substr(0, query_pos);
  } else {
    url = reqpath;
  }

  auto sessions = hd->get_sessions();

  url = util::percentDecode(std::begin(url), std::end(url));
  if (!util::check_path(url)) {
    if (stream->file_ent) {
      sessions->release_fd(stream->file_ent->path);
      stream->file_ent = nullptr;
    }
    prepare_status_response(stream, hd, 404);
    return;
  }
  auto push_itr = hd->get_config()->push.find(url);
  if (allow_push && push_itr != std::end(hd->get_config()->push)) {
    for (auto &push_path : (*push_itr).second) {
      rv = hd->submit_push_promise(stream, push_path);
      if (rv != 0) {
        std::cerr << "nghttp2_submit_push_promise() returned error: "
                  << nghttp2_strerror(rv) << std::endl;
      }
    }
  }

  std::string path = hd->get_config()->htdocs + url;
  if (path[path.size() - 1] == '/') {
    path += DEFAULT_HTML;
  }

  if (stream->echo_upload) {
    assert(stream->file_ent);
    prepare_echo_response(stream, hd);
    return;
  }

  auto file_ent = sessions->get_cached_fd(path);

  if (file_ent == nullptr) {
    int file = open(path.c_str(), O_RDONLY | O_BINARY);
    if (file == -1) {
      prepare_status_response(stream, hd, 404);

      return;
    }

    struct stat buf;

    if (fstat(file, &buf) == -1) {
      close(file);
      prepare_status_response(stream, hd, 404);

      return;
    }

    if (buf.st_mode & S_IFDIR) {
      close(file);

      if (query_pos == std::string::npos) {
        reqpath += "/";
      } else {
        reqpath.insert(query_pos, "/");
      }

      prepare_redirect_response(stream, hd, reqpath, 301);

      return;
    }

    if (last_mod_found && buf.st_mtime <= last_mod) {
      close(file);
      prepare_status_response(stream, hd, 304);

      return;
    }

    file_ent = sessions->cache_fd(
        path, FileEntry(path, buf.st_size, buf.st_mtime, file));
  } else if (last_mod_found && file_ent->mtime <= last_mod) {
    sessions->release_fd(file_ent->path);
    prepare_status_response(stream, hd, 304);

    return;
  }

  stream->file_ent = file_ent;
  stream->body_length = file_ent->length;

  nghttp2_data_provider data_prd;

  data_prd.source.fd = file_ent->fd;
  data_prd.read_callback = file_read_callback;

  hd->submit_file_response("200", stream, file_ent->mtime, file_ent->length,
                           &data_prd);
}
} // namespace

namespace {
int on_header_callback(nghttp2_session *session, const nghttp2_frame *frame,
                       const uint8_t *name, size_t namelen,
                       const uint8_t *value, size_t valuelen, uint8_t flags,
                       void *user_data) {
  auto hd = static_cast<Http2Handler *>(user_data);
  if (hd->get_config()->verbose) {
    print_session_id(hd->session_id());
    verbose_on_header_callback(session, frame, name, namelen, value, valuelen,
                               flags, user_data);
  }
  if (frame->hd.type != NGHTTP2_HEADERS ||
      frame->headers.cat != NGHTTP2_HCAT_REQUEST) {
    return 0;
  }
  auto stream = hd->get_stream(frame->hd.stream_id);
  if (!stream) {
    return 0;
  }

  auto token = http2::lookup_token(name, namelen);

  http2::index_header(stream->hdidx, token, stream->headers.size());
  http2::add_header(stream->headers, name, namelen, value, valuelen,
                    flags & NGHTTP2_NV_FLAG_NO_INDEX, token);
  return 0;
}
} // namespace

namespace {
int on_begin_headers_callback(nghttp2_session *session,
                              const nghttp2_frame *frame, void *user_data) {
  auto hd = static_cast<Http2Handler *>(user_data);

  if (frame->hd.type != NGHTTP2_HEADERS ||
      frame->headers.cat != NGHTTP2_HCAT_REQUEST) {
    return 0;
  }

  auto stream = make_unique<Stream>(hd, frame->hd.stream_id);

  add_stream_read_timeout(stream.get());

  hd->add_stream(frame->hd.stream_id, std::move(stream));

  return 0;
}
} // namespace

namespace {
int hd_on_frame_recv_callback(nghttp2_session *session,
                              const nghttp2_frame *frame, void *user_data) {
  auto hd = static_cast<Http2Handler *>(user_data);
  if (hd->get_config()->verbose) {
    print_session_id(hd->session_id());
    verbose_on_frame_recv_callback(session, frame, user_data);
  }
  switch (frame->hd.type) {
  case NGHTTP2_DATA: {
    // TODO Handle POST
    auto stream = hd->get_stream(frame->hd.stream_id);
    if (!stream) {
      return 0;
    }

    if (frame->hd.flags & NGHTTP2_FLAG_END_STREAM) {
      remove_stream_read_timeout(stream);
      if (stream->echo_upload || !hd->get_config()->early_response) {
        prepare_response(stream, hd);
      }
    } else {
      add_stream_read_timeout(stream);
    }

    break;
  }
  case NGHTTP2_HEADERS: {
    auto stream = hd->get_stream(frame->hd.stream_id);
    if (!stream) {
      return 0;
    }

    if (frame->headers.cat == NGHTTP2_HCAT_REQUEST) {

      auto expect100 =
          http2::get_header(stream->hdidx, http2::HD_EXPECT, stream->headers);

      if (expect100 && util::strieq_l("100-continue", expect100->value)) {
        hd->submit_non_final_response("100", frame->hd.stream_id);
      }

      auto &method = http2::get_header(stream->hdidx, http2::HD__METHOD,
                                       stream->headers)->value;
      if (hd->get_config()->echo_upload &&
          (method == "POST" || method == "PUT")) {
        if (!prepare_upload_temp_store(stream, hd)) {
          hd->submit_rst_stream(stream, NGHTTP2_INTERNAL_ERROR);
          return 0;
        }
      } else if (hd->get_config()->early_response) {
        prepare_response(stream, hd);
      }
    }

    if (frame->hd.flags & NGHTTP2_FLAG_END_STREAM) {
      remove_stream_read_timeout(stream);
      if (stream->echo_upload || !hd->get_config()->early_response) {
        prepare_response(stream, hd);
      }
    } else {
      add_stream_read_timeout(stream);
    }

    break;
  }
  case NGHTTP2_SETTINGS:
    if (frame->hd.flags & NGHTTP2_FLAG_ACK) {
      hd->remove_settings_timer();
    }
    break;
  default:
    break;
  }
  return 0;
}
} // namespace

namespace {
int hd_on_frame_send_callback(nghttp2_session *session,
                              const nghttp2_frame *frame, void *user_data) {
  auto hd = static_cast<Http2Handler *>(user_data);

  if (hd->get_config()->verbose) {
    print_session_id(hd->session_id());
    verbose_on_frame_send_callback(session, frame, user_data);
  }

  switch (frame->hd.type) {
  case NGHTTP2_DATA:
  case NGHTTP2_HEADERS: {
    auto stream = hd->get_stream(frame->hd.stream_id);

    if (!stream) {
      return 0;
    }

    if (frame->hd.flags & NGHTTP2_FLAG_END_STREAM) {
      remove_stream_write_timeout(stream);
    } else if (std::min(nghttp2_session_get_stream_remote_window_size(
                            session, frame->hd.stream_id),
                        nghttp2_session_get_remote_window_size(session)) <= 0) {
      // If stream is blocked by flow control, enable write timeout.
      add_stream_read_timeout_if_pending(stream);
      add_stream_write_timeout(stream);
    } else {
      add_stream_read_timeout_if_pending(stream);
      remove_stream_write_timeout(stream);
    }

    break;
  }
  case NGHTTP2_PUSH_PROMISE: {
    auto promised_stream_id = frame->push_promise.promised_stream_id;
    auto promised_stream = hd->get_stream(promised_stream_id);
    auto stream = hd->get_stream(frame->hd.stream_id);

    if (!stream || !promised_stream) {
      return 0;
    }

    add_stream_read_timeout_if_pending(stream);
    add_stream_write_timeout(stream);

    prepare_response(promised_stream, hd, /*allow_push */ false);
  }
  }
  return 0;
}
} // namespace

namespace {
int send_data_callback(nghttp2_session *session, nghttp2_frame *frame,
                       const uint8_t *framehd, size_t length,
                       nghttp2_data_source *source, void *user_data) {
  auto hd = static_cast<Http2Handler *>(user_data);
  auto wb = hd->get_wb();
  auto padlen = frame->data.padlen;
  auto stream = hd->get_stream(frame->hd.stream_id);

  if (wb->wleft() < 9 + length + padlen) {
    return NGHTTP2_ERR_WOULDBLOCK;
  }

  int fd = source->fd;

  auto p = wb->last;

  p = std::copy_n(framehd, 9, p);

  if (padlen) {
    *p++ = padlen - 1;
  }

  while (length) {
    ssize_t nread;
    while ((nread = pread(fd, p, length, stream->body_offset)) == -1 &&
           errno == EINTR)
      ;

    if (nread == -1) {
      remove_stream_read_timeout(stream);
      remove_stream_write_timeout(stream);

      return NGHTTP2_ERR_TEMPORAL_CALLBACK_FAILURE;
    }

    stream->body_offset += nread;
    length -= nread;
    p += nread;
  }

  if (padlen) {
    std::fill(p, p + padlen - 1, 0);
    p += padlen - 1;
  }

  wb->last = p;

  return 0;
}
} // namespace

namespace {
ssize_t select_padding_callback(nghttp2_session *session,
                                const nghttp2_frame *frame, size_t max_payload,
                                void *user_data) {
  auto hd = static_cast<Http2Handler *>(user_data);
  return std::min(max_payload, frame->hd.length + hd->get_config()->padding);
}
} // namespace

namespace {
int on_data_chunk_recv_callback(nghttp2_session *session, uint8_t flags,
                                int32_t stream_id, const uint8_t *data,
                                size_t len, void *user_data) {
  auto hd = static_cast<Http2Handler *>(user_data);
  auto stream = hd->get_stream(stream_id);

  if (!stream) {
    return 0;
  }

  if (stream->echo_upload) {
    assert(stream->file_ent);
    while (len) {
      ssize_t n;
      while ((n = write(stream->file_ent->fd, data, len)) == -1 &&
             errno == EINTR)
        ;
      if (n == -1) {
        hd->submit_rst_stream(stream, NGHTTP2_INTERNAL_ERROR);
        return 0;
      }
      len -= n;
      data += n;
    }
  }
  // TODO Handle POST

  add_stream_read_timeout(stream);

  return 0;
}
} // namespace

namespace {
int on_stream_close_callback(nghttp2_session *session, int32_t stream_id,
                             uint32_t error_code, void *user_data) {
  auto hd = static_cast<Http2Handler *>(user_data);
  hd->remove_stream(stream_id);
  if (hd->get_config()->verbose) {
    print_session_id(hd->session_id());
    print_timer();
    printf(" stream_id=%d closed\n", stream_id);
    fflush(stdout);
  }
  return 0;
}
} // namespace

namespace {
void fill_callback(nghttp2_session_callbacks *callbacks, const Config *config) {
  nghttp2_session_callbacks_set_on_stream_close_callback(
      callbacks, on_stream_close_callback);

  nghttp2_session_callbacks_set_on_frame_recv_callback(
      callbacks, hd_on_frame_recv_callback);

  nghttp2_session_callbacks_set_on_frame_send_callback(
      callbacks, hd_on_frame_send_callback);

  if (config->verbose) {
    nghttp2_session_callbacks_set_on_invalid_frame_recv_callback(
        callbacks, verbose_on_invalid_frame_recv_callback);
  }

  nghttp2_session_callbacks_set_on_data_chunk_recv_callback(
      callbacks, on_data_chunk_recv_callback);

  nghttp2_session_callbacks_set_on_header_callback(callbacks,
                                                   on_header_callback);

  nghttp2_session_callbacks_set_on_begin_headers_callback(
      callbacks, on_begin_headers_callback);

  nghttp2_session_callbacks_set_send_data_callback(callbacks,
                                                   send_data_callback);

  if (config->padding) {
    nghttp2_session_callbacks_set_select_padding_callback(
        callbacks, select_padding_callback);
  }
}
} // namespace

struct ClientInfo {
  int fd;
};

struct Worker {
  std::unique_ptr<Sessions> sessions;
  ev_async w;
  // protectes q
  std::mutex m;
  std::deque<ClientInfo> q;
};

namespace {
void worker_acceptcb(struct ev_loop *loop, ev_async *w, int revents) {
  auto worker = static_cast<Worker *>(w->data);
  auto &sessions = worker->sessions;

  std::deque<ClientInfo> q;
  {
    std::lock_guard<std::mutex> lock(worker->m);
    q.swap(worker->q);
  }

  for (auto c : q) {
    sessions->accept_connection(c.fd);
  }
}
} // namespace

namespace {
void run_worker(Worker *worker) {
  auto loop = worker->sessions->get_loop();

  ev_run(loop, 0);
}
} // namespace

class AcceptHandler {
public:
  AcceptHandler(HttpServer *sv, Sessions *sessions, const Config *config)
      : sessions_(sessions), config_(config), next_worker_(0) {
    if (config_->num_worker == 1) {
      return;
    }
    for (size_t i = 0; i < config_->num_worker; ++i) {
      if (config_->verbose) {
        std::cerr << "spawning thread #" << i << std::endl;
      }
      auto worker = make_unique<Worker>();
      auto loop = ev_loop_new(0);
      worker->sessions =
          make_unique<Sessions>(sv, loop, config_, sessions_->get_ssl_ctx());
      ev_async_init(&worker->w, worker_acceptcb);
      worker->w.data = worker.get();
      ev_async_start(loop, &worker->w);

      auto t = std::thread(run_worker, worker.get());
      t.detach();
      workers_.push_back(std::move(worker));
    }
  }
  void accept_connection(int fd) {
    if (config_->num_worker == 1) {
      sessions_->accept_connection(fd);
      return;
    }

    // Dispatch client to the one of the worker threads, in a round
    // robin manner.
    auto &worker = workers_[next_worker_];
    if (next_worker_ == config_->num_worker - 1) {
      next_worker_ = 0;
    } else {
      ++next_worker_;
    }
    {
      std::lock_guard<std::mutex> lock(worker->m);
      worker->q.push_back({fd});
    }
    ev_async_send(worker->sessions->get_loop(), &worker->w);
  }

private:
  std::vector<std::unique_ptr<Worker>> workers_;
  Sessions *sessions_;
  const Config *config_;
  // In multi threading mode, this points to the next thread that
  // client will be dispatched.
  size_t next_worker_;
};

namespace {
void acceptcb(struct ev_loop *loop, ev_io *w, int revents);
} // namespace

class ListenEventHandler {
public:
  ListenEventHandler(Sessions *sessions, int fd,
                     std::shared_ptr<AcceptHandler> acceptor)
      : acceptor_(acceptor), sessions_(sessions), fd_(fd) {
    ev_io_init(&w_, acceptcb, fd, EV_READ);
    w_.data = this;
    ev_io_start(sessions_->get_loop(), &w_);
  }
  void accept_connection() {
    for (;;) {
#ifdef HAVE_ACCEPT4
      auto fd = accept4(fd_, nullptr, nullptr, SOCK_NONBLOCK);
#else  // !HAVE_ACCEPT4
      auto fd = accept(fd_, nullptr, nullptr);
#endif // !HAVE_ACCEPT4
      if (fd == -1) {
        break;
      }
#ifndef HAVE_ACCEPT4
      util::make_socket_nonblocking(fd);
#endif // !HAVE_ACCEPT4
      acceptor_->accept_connection(fd);
    }
  }

private:
  ev_io w_;
  std::shared_ptr<AcceptHandler> acceptor_;
  Sessions *sessions_;
  int fd_;
};

namespace {
void acceptcb(struct ev_loop *loop, ev_io *w, int revents) {
  auto handler = static_cast<ListenEventHandler *>(w->data);
  handler->accept_connection();
}
} // namespace

namespace {
FileEntry make_status_body(int status, uint16_t port) {
  std::string body;
  body = "<html><head><title>";
  body += http2::get_status_string(status);
  body += "</title></head><body><h1>";
  body += http2::get_status_string(status);
  body += "</h1><hr><address>";
  body += NGHTTPD_SERVER;
  body += " at port ";
  body += util::utos(port);
  body += "</address>";
  body += "</body></html>";

  char tempfn[] = "/tmp/nghttpd.temp.XXXXXX";
  int fd = mkstemp(tempfn);
  if (fd == -1) {
    auto error = errno;
    std::cerr << "Could not open status response body file: errno=" << error;
    assert(0);
  }
  unlink(tempfn);
  ssize_t nwrite;
  while ((nwrite = write(fd, body.c_str(), body.size())) == -1 &&
         errno == EINTR)
    ;
  if (nwrite == -1) {
    auto error = errno;
    std::cerr << "Could not write status response body into file: errno="
              << error;
    assert(0);
  }

  return FileEntry(util::utos(status), nwrite, 0, fd);
}
} // namespace

// index into HttpServer::status_pages_
enum {
  IDX_200,
  IDX_301,
  IDX_304,
  IDX_400,
  IDX_404,
};

HttpServer::HttpServer(const Config *config) : config_(config) {
  status_pages_ = std::vector<StatusPage>{
      {"200", make_status_body(200, config_->port)},
      {"301", make_status_body(301, config_->port)},
      {"304", make_status_body(304, config_->port)},
      {"400", make_status_body(400, config_->port)},
      {"404", make_status_body(404, config_->port)},
  };
}

namespace {
int next_proto_cb(SSL *s, const unsigned char **data, unsigned int *len,
                  void *arg) {
  auto next_proto = static_cast<std::vector<unsigned char> *>(arg);
  *data = next_proto->data();
  *len = next_proto->size();
  return SSL_TLSEXT_ERR_OK;
}
} // namespace

namespace {
int verify_callback(int preverify_ok, X509_STORE_CTX *ctx) {
  // We don't verify the client certificate. Just request it for the
  // testing purpose.
  return 1;
}
} // namespace

namespace {
int start_listen(HttpServer *sv, struct ev_loop *loop, Sessions *sessions,
                 const Config *config) {
  addrinfo hints;
  int r;
  bool ok = false;
  const char *addr = nullptr;

  auto acceptor = std::make_shared<AcceptHandler>(sv, sessions, config);
  auto service = util::utos(config->port);

  memset(&hints, 0, sizeof(addrinfo));
  hints.ai_family = AF_UNSPEC;
  hints.ai_socktype = SOCK_STREAM;
  hints.ai_flags = AI_PASSIVE;
#ifdef AI_ADDRCONFIG
  hints.ai_flags |= AI_ADDRCONFIG;
#endif // AI_ADDRCONFIG

  if (!config->address.empty()) {
    addr = config->address.c_str();
  }

  addrinfo *res, *rp;
  r = getaddrinfo(addr, service.c_str(), &hints, &res);
  if (r != 0) {
    std::cerr << "getaddrinfo() failed: " << gai_strerror(r) << std::endl;
    return -1;
  }

  for (rp = res; rp; rp = rp->ai_next) {
    int fd = socket(rp->ai_family, rp->ai_socktype, rp->ai_protocol);
    if (fd == -1) {
      continue;
    }
    int val = 1;
    if (setsockopt(fd, SOL_SOCKET, SO_REUSEADDR, &val,
                   static_cast<socklen_t>(sizeof(val))) == -1) {
      close(fd);
      continue;
    }
    (void)util::make_socket_nonblocking(fd);
#ifdef IPV6_V6ONLY
    if (rp->ai_family == AF_INET6) {
      if (setsockopt(fd, IPPROTO_IPV6, IPV6_V6ONLY, &val,
                     static_cast<socklen_t>(sizeof(val))) == -1) {
        close(fd);
        continue;
      }
    }
#endif // IPV6_V6ONLY
    if (bind(fd, rp->ai_addr, rp->ai_addrlen) == 0 && listen(fd, 1000) == 0) {
      new ListenEventHandler(sessions, fd, acceptor);

      if (config->verbose) {
        std::string s = util::numeric_name(rp->ai_addr, rp->ai_addrlen);
        std::cout << (rp->ai_family == AF_INET ? "IPv4" : "IPv6") << ": listen "
                  << s << ":" << config->port << std::endl;
      }
      ok = true;
      continue;
    } else {
      std::cerr << strerror(errno) << std::endl;
    }
    close(fd);
  }
  freeaddrinfo(res);

  if (!ok) {
    return -1;
  }
  return 0;
}
} // namespace

#if OPENSSL_VERSION_NUMBER >= 0x10002000L
namespace {
int alpn_select_proto_cb(SSL *ssl, const unsigned char **out,
                         unsigned char *outlen, const unsigned char *in,
                         unsigned int inlen, void *arg) {
  auto config = static_cast<HttpServer *>(arg)->get_config();
  if (config->verbose) {
    std::cout << "[ALPN] client offers:" << std::endl;
  }
  if (config->verbose) {
    for (unsigned int i = 0; i < inlen; i += in [i] + 1) {
      std::cout << " * ";
      std::cout.write(reinterpret_cast<const char *>(&in[i + 1]), in[i]);
      std::cout << std::endl;
    }
  }
  if (!util::select_h2(out, outlen, in, inlen)) {
    return SSL_TLSEXT_ERR_NOACK;
  }
  return SSL_TLSEXT_ERR_OK;
}
} // namespace
#endif // OPENSSL_VERSION_NUMBER >= 0x10002000L

int HttpServer::run() {
  SSL_CTX *ssl_ctx = nullptr;
  std::vector<unsigned char> next_proto;

  if (!config_->no_tls) {
    ssl_ctx = SSL_CTX_new(SSLv23_server_method());
    if (!ssl_ctx) {
      std::cerr << ERR_error_string(ERR_get_error(), nullptr) << std::endl;
      return -1;
    }

    SSL_CTX_set_options(ssl_ctx,
                        SSL_OP_ALL | SSL_OP_NO_SSLv2 | SSL_OP_NO_SSLv3 |
                            SSL_OP_NO_COMPRESSION |
                            SSL_OP_NO_SESSION_RESUMPTION_ON_RENEGOTIATION |
                            SSL_OP_SINGLE_ECDH_USE | SSL_OP_NO_TICKET |
                            SSL_OP_CIPHER_SERVER_PREFERENCE);
    SSL_CTX_set_mode(ssl_ctx, SSL_MODE_AUTO_RETRY);
    SSL_CTX_set_mode(ssl_ctx, SSL_MODE_RELEASE_BUFFERS);

    if (SSL_CTX_set_cipher_list(ssl_ctx, ssl::DEFAULT_CIPHER_LIST) == 0) {
      std::cerr << ERR_error_string(ERR_get_error(), nullptr) << std::endl;
      return -1;
    }

    const unsigned char sid_ctx[] = "nghttpd";
    SSL_CTX_set_session_id_context(ssl_ctx, sid_ctx, sizeof(sid_ctx) - 1);
    SSL_CTX_set_session_cache_mode(ssl_ctx, SSL_SESS_CACHE_SERVER);

#ifndef OPENSSL_NO_EC

    // Disabled SSL_CTX_set_ecdh_auto, because computational cost of
    // chosen curve is much higher than P-256.

    // #if OPENSSL_VERSION_NUMBER >= 0x10002000L
    //     SSL_CTX_set_ecdh_auto(ssl_ctx, 1);
    // #else // OPENSSL_VERSION_NUBMER < 0x10002000L
    // Use P-256, which is sufficiently secure at the time of this
    // writing.
    auto ecdh = EC_KEY_new_by_curve_name(NID_X9_62_prime256v1);
    if (ecdh == nullptr) {
      std::cerr << "EC_KEY_new_by_curv_name failed: "
                << ERR_error_string(ERR_get_error(), nullptr);
      return -1;
    }
    SSL_CTX_set_tmp_ecdh(ssl_ctx, ecdh);
    EC_KEY_free(ecdh);
// #endif // OPENSSL_VERSION_NUBMER < 0x10002000L

#endif // OPENSSL_NO_EC

    if (!config_->dh_param_file.empty()) {
      // Read DH parameters from file
      auto bio = BIO_new_file(config_->dh_param_file.c_str(), "r");
      if (bio == nullptr) {
        std::cerr << "BIO_new_file() failed: "
                  << ERR_error_string(ERR_get_error(), nullptr) << std::endl;
        return -1;
      }

      auto dh = PEM_read_bio_DHparams(bio, nullptr, nullptr, nullptr);

      if (dh == nullptr) {
        std::cerr << "PEM_read_bio_DHparams() failed: "
                  << ERR_error_string(ERR_get_error(), nullptr) << std::endl;
        return -1;
      }

      SSL_CTX_set_tmp_dh(ssl_ctx, dh);
      DH_free(dh);
      BIO_free(bio);
    }

    if (SSL_CTX_use_PrivateKey_file(ssl_ctx, config_->private_key_file.c_str(),
                                    SSL_FILETYPE_PEM) != 1) {
      std::cerr << "SSL_CTX_use_PrivateKey_file failed." << std::endl;
      return -1;
    }
    if (SSL_CTX_use_certificate_chain_file(ssl_ctx,
                                           config_->cert_file.c_str()) != 1) {
      std::cerr << "SSL_CTX_use_certificate_file failed." << std::endl;
      return -1;
    }
    if (SSL_CTX_check_private_key(ssl_ctx) != 1) {
      std::cerr << "SSL_CTX_check_private_key failed." << std::endl;
      return -1;
    }
    if (config_->verify_client) {
      SSL_CTX_set_verify(ssl_ctx, SSL_VERIFY_PEER | SSL_VERIFY_CLIENT_ONCE |
                                      SSL_VERIFY_FAIL_IF_NO_PEER_CERT,
                         verify_callback);
    }

    next_proto = util::get_default_alpn();

    SSL_CTX_set_next_protos_advertised_cb(ssl_ctx, next_proto_cb, &next_proto);
#if OPENSSL_VERSION_NUMBER >= 0x10002000L
    // ALPN selection callback
    SSL_CTX_set_alpn_select_cb(ssl_ctx, alpn_select_proto_cb, this);
#endif // OPENSSL_VERSION_NUMBER >= 0x10002000L
  }

  auto loop = EV_DEFAULT;

  Sessions sessions(this, loop, config_, ssl_ctx);
  if (start_listen(this, loop, &sessions, config_) != 0) {
    std::cerr << "Could not listen" << std::endl;
    return -1;
  }

  ev_run(loop, 0);
  return 0;
}

const Config *HttpServer::get_config() const { return config_; }

const StatusPage *HttpServer::get_status_page(int status) const {
  switch (status) {
  case 200:
    return &status_pages_[IDX_200];
  case 301:
    return &status_pages_[IDX_301];
  case 304:
    return &status_pages_[IDX_304];
  case 400:
    return &status_pages_[IDX_400];
  case 404:
    return &status_pages_[IDX_404];
  default:
    assert(0);
  }
  return nullptr;
}

} // namespace nghttp2<|MERGE_RESOLUTION|>--- conflicted
+++ resolved
@@ -99,23 +99,11 @@
 } // namespace
 
 Config::Config()
-<<<<<<< HEAD
     : stream_read_timeout(60.), stream_write_timeout(60.), data_ptr(nullptr),
       padding(0), num_worker(1), max_concurrent_streams(100),
       header_table_size(-1), port(0), verbose(false), daemon(false),
       verify_client(false), no_tls(false), error_gzip(false),
-      early_response(false), hexdump(false) {}
-=======
-    : stream_read_timeout(60.), stream_write_timeout(60.),
-      session_option(nullptr), data_ptr(nullptr), padding(0), num_worker(1),
-      max_concurrent_streams(100), header_table_size(-1), port(0),
-      verbose(false), daemon(false), verify_client(false), no_tls(false),
-      error_gzip(false), early_response(false), hexdump(false),
-      echo_upload(false) {
-  nghttp2_option_new(&session_option);
-  nghttp2_option_set_recv_client_preface(session_option, 1);
-}
->>>>>>> 92a20c76
+      early_response(false), hexdump(false), echo_upload(false) {}
 
 Config::~Config() {}
 
